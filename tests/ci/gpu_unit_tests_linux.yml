# Copyright (c) Microsoft Corporation. All rights reserved.
# Licensed under the MIT License.

# Pull request against these branches will trigger this build
pr:
- master
- staging

#Any commit to this branch will trigger the build.
trigger:
- staging
- master

jobs:
- job: gpu_unit_tests_linux
<<<<<<< HEAD
  timeoutInMinutes: 20 # how long to run the job before automatically cancelling
=======
  timeoutInMinutes: 15 # how long to run the job before automatically cancelling
>>>>>>> 75e70a24
  pool:
    name: nlpagentpool

  steps:
  - bash: |
      echo "##vso[task.prependpath]/data/anaconda/bin"
      conda env list
    displayName: Add Conda to PATH

# Uncomment if needed
# Conda creation can take around 10min
#  - bash: |
#      python tools/generate_conda_file.py --gpu
#      conda env create -n nlp_gpu -f nlp_gpu.yaml
#    displayName: 'Creating Conda Environment with dependencies'

  - bash: |
      source activate nlp_gpu
      pytest --durations=0 tests/unit -m "not notebooks and gpu and not azureml" --junitxml=junit/test-unitttest.xml
    displayName: 'Run Unit tests'

# Uncomment if needed
#  - bash: |
#      echo Remove Conda Environment
#      conda remove -n nlp_gpu --all -q --force -y
#      echo Done Cleanup
#    displayName: 'Cleanup Task'
#    condition: always()

  - task: PublishTestResults@2
    inputs:
      testResultsFiles: '**/test-unitttest.xml'
      testRunTitle: 'Test results for PyTest'

<|MERGE_RESOLUTION|>--- conflicted
+++ resolved
@@ -13,11 +13,7 @@
 
 jobs:
 - job: gpu_unit_tests_linux
-<<<<<<< HEAD
-  timeoutInMinutes: 20 # how long to run the job before automatically cancelling
-=======
-  timeoutInMinutes: 15 # how long to run the job before automatically cancelling
->>>>>>> 75e70a24
+  timeoutInMinutes: 30 # how long to run the job before automatically cancelling
   pool:
     name: nlpagentpool
 
