--- conflicted
+++ resolved
@@ -256,19 +256,10 @@
         for function in preprocess_pipeline:
             sentences = function(sentences)
 
-<<<<<<< HEAD
-    sentences, preprocess_pipeline, word_tokenize = param
-    for function in preprocess_pipeline:
-        sentences = function(sentences)
-    if not word_tokenize:
-        return [sentences]
-    return [word_tokenize(sentence) for sentence in sentences]
-=======
     if word_tokenize is None:
         return sentences
     else:
         return [word_tokenize(sentence) for sentence in sentences]
->>>>>>> 90517dd3
 
 
 def _create_data_from_iterator(iterator, preprocessing, word_tokenize):
@@ -343,19 +334,7 @@
 
     def get_target(self):
         return self._target
-<<<<<<< HEAD
     
-from torch.utils.data import Dataset
-class SummarizationNonIterableDataset(Dataset):
-    def __init__(self, source, target=None):
-        self.source = source
-        self.target = target
-    def __len__(self):
-        return len(self.source)
-    def __getitem__(self, idx):
-        return self.source[idx], self.target[idx]
-=======
-
 
 class SummarizationDataset(Dataset):
     def __init__(
@@ -415,7 +394,19 @@
                 num_pool=n_processes,
             )
 
+    def shorten(self, top_n=None):
+        if top_n is None:
+            return self
+        elif top_n <= len(self._source):
+            self._source = self._source[0:top_n]
+            if self._target is not None:
+                self._target = self._target[0:top_n]
+            return self
+        else:
+            return self
+
     def __getitem__(self, idx):
+        ## tupe is more adaptive 
         if self._target is None:
             return {"src": self._source[idx]}
         else:
@@ -423,6 +414,9 @@
 
     def __len__(self):
         return len(self._source)
+
+    def get_source(self):
+        return self._source
 
     def get_target(self):
         return self._target
@@ -474,5 +468,4 @@
     p.close()
     p.join()
 
-    return results
->>>>>>> 90517dd3
+    return results