{
 "cells": [
  {
   "cell_type": "markdown",
   "metadata": {},
   "source": [
    "Copyright (c) Microsoft Corporation. All rights reserved.\n",
    "\n",
    "Licensed under the MIT License."
   ]
  },
  {
   "cell_type": "markdown",
   "metadata": {},
   "source": [
    "## Extractive Summarization on CNN/DM Dataset using Transformer Version of BertSum\n",
    "\n",
    "\n",
    "### Summary\n",
    "\n",
    "This notebook demonstrates how to fine tune Transformers for extractive text summarization. Utility functions and classes in the NLP Best Practices repo are used to facilitate data preprocessing, model training, model scoring, result postprocessing, and model evaluation.\n",
    "\n",
    "BertSum refers to  [Fine-tune BERT for Extractive Summarization](https://arxiv.org/pdf/1903.10318.pdf) with [published example](https://github.com/nlpyang/BertSum/). And the Transformer version of Bertsum refers to our modification of BertSum and the source code can be accessed at (https://github.com/daden-ms/BertSum/). \n",
    "\n",
    "Extractive summarization are usually used in document summarization where each input document consists of mutiple sentences. The preprocessing of the input training data involves assigning label 0 or 1 to the document sentences based on the give summary. The summarization problem is also simplfied to classifying whether a document sentence should be included in the summary. \n",
    "\n",
    "The figure below illustrates how BERTSum can be fine tuned for extractive summarization task. [CLS] token is inserted at the beginning of each sentence, so is [SEP] token at the end. Interval segment embedding and positional embedding are added upon the token embedding as the input of the BERT model. The [CLS] token representation is used as sentence embedding and only the [CLS] tokens are used as the input for the summarization model. The summarization layer predicts the probability for each  sentence being included in the summary. Techniques like trigram blocking can be used to improve model accuarcy.   \n",
    "\n",
    "<img src=\"https://nlpbp.blob.core.windows.net/images/BertSum.PNG\">\n",
    "\n",
    "\n",
    "### Before You Start\n",
    "\n",
    "The running time shown in this notebook is on a Standard_NC24s_v3 Azure Ubuntu Virtual Machine with 4 NVIDIA Tesla V100 GPUs. \n",
    "> **Tip**: If you want to run through the notebook quickly, you can set the **`QUICK_RUN`** flag in the cell below to **`True`** to run the notebook on a small subset of the data and a smaller number of epochs. \n",
    "\n",
    "Using only 1 NVIDIA Tesla V100 GPUs, 16GB GPU memory configuration,\n",
    "- for data preprocessing, it takes around 1 minutes to preprocess the data for quick run. Otherwise it takes ~20 minutes to finish the data preprocessing. This time estimation assumes that the chosen transformer model is \"distilbert-base-uncased\" and the sentence selection method is \"greedy\", which is the default. The preprocessing time can be significantly longer if the sentence selection method is \"combination\", which can achieve better model performance.\n",
    "\n",
    "- for model fine tuning, it takes around 2 minutes for quick run. Otherwise, it takes around ~3 hours to finish. This estimation assumes the chosen encoder method is \"transformer\". The model fine tuning time can be shorter if other encoder method is chosen, which may result in worse model performance. \n",
    "\n",
    "### Additional Notes\n",
    "\n",
    "* **ROUGE Evalation**: To run rouge evaluation, please refer to the section of compute_rouge_perl in [summarization_evaluation.ipynb](./summarization_evaluation.ipynb) for setup.\n",
    "\n",
    "* **Distributed Training**:\n",
    "Please note that the jupyter notebook only allows to use pytorch [DataParallel](https://pytorch.org/docs/master/nn.html#dataparallel). Faster speed and larger batch size can be achieved with pytorch [DistributedDataParallel](https://pytorch.org/docs/master/notes/ddp.html)(DDP). Script [extractive_summarization_cnndm_distributed_train.py](./extractive_summarization_cnndm_distributed_train.py) shows an example of how to use DDP.\n",
    "\n"
   ]
  },
  {
   "cell_type": "code",
   "execution_count": 1,
   "metadata": {},
   "outputs": [],
   "source": [
    "%load_ext autoreload\n",
    "\n",
    "%autoreload 2"
   ]
  },
  {
   "cell_type": "code",
   "execution_count": 2,
   "metadata": {
    "tags": [
     "parameters"
    ]
   },
   "outputs": [],
   "source": [
    "## Set QUICK_RUN = True to run the notebook on a small subset of data and a smaller number of epochs.\n",
    "QUICK_RUN = True\n",
    "## Set USE_PREPROCSSED_DATA = True to skip the data preprocessing\n",
    "USE_PREPROCSSED_DATA = True"
   ]
  },
  {
   "cell_type": "markdown",
   "metadata": {},
   "source": [
    "### Configuration\n"
   ]
  },
  {
   "cell_type": "code",
   "execution_count": 3,
   "metadata": {},
   "outputs": [
    {
     "name": "stderr",
     "output_type": "stream",
     "text": [
      "/home/ubuntu/anaconda3/envs/nlp_cpu/lib/python3.6/site-packages/dask/dataframe/utils.py:15: FutureWarning: pandas.util.testing is deprecated. Use the functions in the public API at pandas.testing instead.\n",
      "  import pandas.util.testing as tm\n"
     ]
    }
   ],
   "source": [
    "import os\n",
    "import shutil\n",
    "import sys\n",
    "from tempfile import TemporaryDirectory\n",
    "import torch\n",
    "\n",
    "nlp_path = os.path.abspath(\"../../\")\n",
    "if nlp_path not in sys.path:\n",
    "    sys.path.insert(0, nlp_path)\n",
    "\n",
    "# from utils_nlp.dataset.cnndm import CNNDMBertSumProcessedData, CNNDMSummarizationDataset\n",
    "# from utils_nlp.dataset.bundesministerium import BUNDBertSumProcessedData, BUNDSummarizationDataset\n",
    "from utils_nlp.dataset.swiss import SwissSummarizationDataset\n",
    "\n",
    "from utils_nlp.eval import compute_rouge_python, compute_rouge_perl\n",
    "from utils_nlp.models.transformers.extractive_summarization import (\n",
    "    ExtractiveSummarizer,\n",
    "    ExtSumProcessedData,\n",
    "    ExtSumProcessor,\n",
    ")\n",
    "\n",
    "from utils_nlp.models.transformers.datasets import SummarizationDataset\n",
    "import nltk\n",
    "from nltk import tokenize\n",
    "\n",
    "import pandas as pd\n",
    "import scrapbook as sb\n",
    "import pprint"
   ]
  },
  {
   "cell_type": "code",
   "execution_count": 4,
   "metadata": {},
   "outputs": [],
   "source": [
    "# ARTICLE_TO_SUMMARIZE = \"\"\"\n",
    "# Italien erlaubt nach tagelangem Zögern den etwa 180 Migranten auf dem privaten Rettungsschiff \"Ocean Viking\" den Wechsel auf das italienische Quarantäne-Schiff \"Moby Zaza\". Die Übernahme der aus Seenot geretteten Menschen sei für Montag geplant, hieß es am Samstagabend aus Quellen im Innenministerium in Rom. Zuvor hatte sich die Lage auf dem Schiff der Organisation SOS Méditerranée, das sich in internationalen Gewässern vor Sizilien befindet, zugespitzt.\n",
    "# Die Betreiber berichteten demnach von einem Hungerstreik unter den Geflüchteten. Verena Papke, Geschäftsführerin von SOS Méditerranée für Deutschland, hatte am Freitag von mehreren Suizidversuchen gesprochen. Die \"Ocean Viking\" hatte zudem den Notstand an Bord ausgerufen. Bis dahin waren mehrere Bitten um Zuweisung eines sicheren Hafens in Malta und Italien erfolglos geblieben.\n",
    "\n",
    "# Corona-Abstriche bei den Migranten geplant\n",
    "# Die Crew sandte die dringende Anfrage an die Behörden beider Länder zur Aufnahme von rund 45 Menschen, die in schlechter Verfassung seien. Italien schickte daraufhin am Samstag einen Psychiater und einen kulturellen Mediator aus Pozzallo für mehrere Stunden an Bord, berichteten beide Seiten. Danach kam die Erlaubnis aus Rom zur Übernahme auf die \"Moby Zaza\". Die Lage an Bord habe sich jedoch etwas entspannt, hieß es aus der italienischen Hauptstadt. Am Sonntag seien zunächst Corona-Abstriche bei den Migranten geplant.\n",
    "\n",
    "# Wie SOS Méditerranée am Samstag schrieb, nahm das Schiff in insgesamt vier Einsätzen am 25. und am 30. Juni etwa 180 Menschen aus dem Mittelmeer an Bord. Italien und Malta hatten sich in der Corona-Pandemie zu nicht sicheren Häfen erklärt. Trotzdem brechen Migranten von Libyen und Tunesien in Richtung Europa auf. Rom und Valletta nahmen zuletzt zwar wieder Menschen von privaten Schiffen auf, doch die Länder zögern mit der Zuweisung von Häfen oft lange. Sie fordern von anderen EU-Staaten regelmäßig Zusagen über die Weiterverteilung der Menschen.\"\"\""
   ]
  },
  {
   "cell_type": "code",
   "execution_count": 5,
   "metadata": {},
   "outputs": [],
   "source": [
    "# from transformers import BartTokenizer, BartForConditionalGeneration, BartConfig\n",
    "\n",
    "# # see ``examples/summarization/bart/evaluate_cnn.py`` for a longer example\n",
    "# model = BartForConditionalGeneration.from_pretrained('airKlizz/bart-large-multi-de-wiki-news')\n",
    "# tokenizer = BartTokenizer.from_pretrained('airKlizz/bart-large-multi-de-wiki-news')\n",
    "# inputs = tokenizer.batch_encode_plus([ARTICLE_TO_SUMMARIZE], max_length=1024, return_tensors='pt')\n",
    "# # Generate Summary\n",
    "# summary_ids = model.generate(inputs['input_ids'], num_beams=4, min_length=30, max_length=1000, early_stopping=True)\n",
    "# print([tokenizer.decode(g, skip_special_tokens=True, clean_up_tokenization_spaces=False) for g in summary_ids])"
   ]
  },
  {
   "cell_type": "code",
   "execution_count": 6,
   "metadata": {},
   "outputs": [],
   "source": [
    "# from transformers import BartTokenizer, BartModel\n",
    "\n",
    "# # tokenizer = BartTokenizer.from_pretrained('facebook/bart-large')\n",
    "# # model = BartModel.from_pretrained('facebook/bart-large')\n",
    "\n",
    "# inputs = tokenizer.encode_plus(\"Hello, my dog is cute\", return_tensors=\"pt\")\n",
    "# outputs = model(**inputs)\n",
    "\n",
    "# last_hidden_states = outputs[0]  # The last hidden-state is the first element of the output tup"
   ]
  },
  {
   "cell_type": "markdown",
   "metadata": {},
   "source": [
    "\n",
    "### Configuration: choose the transformer model to be used"
   ]
  },
  {
   "cell_type": "markdown",
   "metadata": {},
   "source": [
    "\n",
    "Several pretrained models have been made available by [Hugging Face](https://github.com/huggingface/transformers). For extractive summarization, the following pretrained models are supported. "
   ]
  },
  {
   "cell_type": "code",
   "execution_count": 7,
   "metadata": {},
   "outputs": [
    {
     "data": {
      "text/html": [
       "<div>\n",
       "<style scoped>\n",
       "    .dataframe tbody tr th:only-of-type {\n",
       "        vertical-align: middle;\n",
       "    }\n",
       "\n",
       "    .dataframe tbody tr th {\n",
       "        vertical-align: top;\n",
       "    }\n",
       "\n",
       "    .dataframe thead th {\n",
       "        text-align: right;\n",
       "    }\n",
       "</style>\n",
       "<table border=\"1\" class=\"dataframe\">\n",
       "  <thead>\n",
       "    <tr style=\"text-align: right;\">\n",
       "      <th></th>\n",
       "      <th>model_name</th>\n",
       "    </tr>\n",
       "  </thead>\n",
       "  <tbody>\n",
       "    <tr>\n",
       "      <th>0</th>\n",
       "      <td>bert-base-uncased</td>\n",
       "    </tr>\n",
       "    <tr>\n",
       "      <th>1</th>\n",
       "      <td>bert-base-german-cased</td>\n",
       "    </tr>\n",
       "    <tr>\n",
       "      <th>2</th>\n",
       "      <td>distilbert-base-uncased</td>\n",
       "    </tr>\n",
       "    <tr>\n",
       "      <th>3</th>\n",
       "      <td>dbmdz/bert-base-german-uncased</td>\n",
       "    </tr>\n",
       "    <tr>\n",
       "      <th>4</th>\n",
       "      <td>bert-base-german-dbmdz-cased</td>\n",
       "    </tr>\n",
       "    <tr>\n",
       "      <th>5</th>\n",
       "      <td>bert-base-multilingual-cased</td>\n",
       "    </tr>\n",
       "    <tr>\n",
       "      <th>6</th>\n",
       "      <td>distilbert-base-german-cased</td>\n",
       "    </tr>\n",
       "    <tr>\n",
       "      <th>7</th>\n",
       "      <td>bert-base-german-dbmdz-uncased</td>\n",
       "    </tr>\n",
       "    <tr>\n",
       "      <th>8</th>\n",
       "      <td>severinsimmler/bert-adapted-german-press</td>\n",
       "    </tr>\n",
       "    <tr>\n",
       "      <th>9</th>\n",
       "      <td>xlm-roberta-large-finetuned-conll03-german</td>\n",
       "    </tr>\n",
       "  </tbody>\n",
       "</table>\n",
       "</div>"
      ],
      "text/plain": [
       "                                   model_name\n",
       "0                           bert-base-uncased\n",
       "1                      bert-base-german-cased\n",
       "2                     distilbert-base-uncased\n",
       "3              dbmdz/bert-base-german-uncased\n",
       "4                bert-base-german-dbmdz-cased\n",
       "5                bert-base-multilingual-cased\n",
       "6                distilbert-base-german-cased\n",
       "7              bert-base-german-dbmdz-uncased\n",
       "8    severinsimmler/bert-adapted-german-press\n",
       "9  xlm-roberta-large-finetuned-conll03-german"
      ]
     },
     "execution_count": 7,
     "metadata": {},
     "output_type": "execute_result"
    }
   ],
   "source": [
    "pd.DataFrame({\"model_name\": ExtractiveSummarizer.list_supported_models()})"
   ]
  },
  {
   "cell_type": "code",
   "execution_count": 8,
   "metadata": {
    "tags": [
     "parameters"
    ]
   },
   "outputs": [],
   "source": [
    "# Transformer model being used\n",
    "MODEL_NAME = \"distilbert-base-uncased\"\n",
    "\n",
    "# Data being used\n",
    "DATA_NAME = \"swiss\""
   ]
  },
  {
   "cell_type": "code",
   "execution_count": 9,
   "metadata": {},
   "outputs": [
    {
     "data": {
      "application/vnd.jupyter.widget-view+json": {
       "model_id": "72aa84adce2048a9a6bfba8a9e0f3457",
       "version_major": 2,
       "version_minor": 0
      },
      "text/plain": [
       "HBox(children=(IntProgress(value=0, description='Downloading', max=442, style=ProgressStyle(description_width=…"
      ]
     },
     "metadata": {},
     "output_type": "display_data"
    },
    {
     "name": "stdout",
     "output_type": "stream",
     "text": [
      "\n"
     ]
    },
    {
     "data": {
      "application/vnd.jupyter.widget-view+json": {
       "model_id": "7ed29bac0b794ac5be77af51155a304f",
       "version_major": 2,
       "version_minor": 0
      },
      "text/plain": [
       "HBox(children=(IntProgress(value=0, description='Downloading', max=231508, style=ProgressStyle(description_wid…"
      ]
     },
     "metadata": {},
     "output_type": "display_data"
    },
    {
     "name": "stdout",
     "output_type": "stream",
     "text": [
      "\n"
     ]
    }
   ],
   "source": [
    "# notebook parameters\n",
    "# the cache data path during find tuning\n",
    "CACHE_DIR = TemporaryDirectory().name\n",
    "processor = ExtSumProcessor(model_name=MODEL_NAME, cache_dir=CACHE_DIR)"
   ]
  },
  {
   "cell_type": "markdown",
   "metadata": {},
   "source": [
    "### Data Preprocessing\n",
    "\n",
    "The dataset we used for this notebook is CNN/DM dataset which contains the documents and accompanying questions from the news articles of CNN and Daily mail. The highlights in each article are used as summary. The dataset consits of ~289K training examples, ~11K valiation examples and ~11K test examples.  You can choose the [Option 1] below preprocess the data or [Option 2] to use the preprocessed version at [BERTSum published example](https://github.com/nlpyang/BertSum/). You don't need to manually download any of these two data sets as the code below will handle downloading. Functions defined specific in [cnndm.py](../../utils_nlp/dataset/cnndm.py) are unique to CNN/DM dataset that's preprocessed by harvardnlp. However, it provides a skeleton of how to preprocessing text into the format that model preprocessor takes: sentence tokenization and work tokenization. \n",
    "\n",
    "##### Details of Data Preprocessing\n",
    "\n",
    "The purpose of preprocessing is to process the input articles to the format that model finetuning needed. Assuming you have (1) all articles and (2) target summaries, each in a file and line-breaker separated, the steps to preprocess the data are:\n",
    "1. sentence tokenization\n",
    "2. word tokenization\n",
    "3. **label** the sentences in the article with 1 meaning the sentence is selected and 0 meaning the sentence is not selected. The algorithms for the sentence selection are \"greedy\" and \"combination\" and can be found in [sentence_selection.py](../../utils_nlp/dataset/sentence_selection.py)\n",
    "3. convert each example to  the desired format for extractive summarization\n",
    "    - filter the sentences in the example based on the min_src_ntokens argument. If the lefted total sentence number is less than min_nsents, the example is discarded.\n",
    "    - truncate the sentences in the example if the length is greater than max_src_ntokens\n",
    "    - truncate the sentences in the example and the labels if the total number of sentences is greater than max_nsents\n",
    "    - [CLS] and [SEP] are inserted before and after each sentence\n",
    "    - wordPiece tokenization or Byte Pair Encoding (BPE) subword tokenization\n",
    "    - truncate the example to 512 tokens\n",
    "    - convert the tokens into token indices corresponding to the transformer tokenizer's vocabulary.\n",
    "    - segment ids are generated and added\n",
    "    - [CLS] token positions are logged\n",
    "    - [CLS] token labels are truncated if it's greater than 512, which is the maximum input length that can be taken by the transformer model.\n",
    "    \n",
    "    \n",
    "Note that the original BERTSum paper use Stanford CoreNLP for data preprocessing, here we use NLTK for data preprocessing. "
   ]
  },
  {
   "cell_type": "code",
   "execution_count": 10,
   "metadata": {
    "tags": [
     "parameters"
    ]
   },
   "outputs": [],
   "source": [
    "# the data path used to save the downloaded data file\n",
    "DATA_PATH = '/home/ubuntu/mnt/data/swiss_dataset'\n",
    "# The number of lines at the head of data file used for preprocessing. -1 means all the lines.\n",
    "TOP_N = 500\n",
    "if not QUICK_RUN:\n",
    "    TOP_N = -1"
   ]
  },
  {
   "cell_type": "markdown",
   "metadata": {},
   "source": [
    "##### [Option 1] Preprocess  data (Please skip this part if you choose to use preprocessed data)\n",
    "The code in following cell will download the CNN/DM dataset listed at https://github.com/harvardnlp/sent-summary/."
   ]
  },
  {
   "cell_type": "code",
   "execution_count": 11,
   "metadata": {
    "scrolled": false
   },
   "outputs": [],
   "source": [
    "validation = False\n",
    "\n",
    "if DATA_NAME is \"cnndm\":\n",
    "    train_dataset, test_dataset = CNNDMSummarizationDataset(top_n=TOP_N, local_cache_path=DATA_PATH)\n",
    "elif DATA_NAME is \"swiss\":\n",
    "    if validation:\n",
    "        train_dataset, validation_dataset, test_dataset = SwissSummarizationDataset(top_n=TOP_N, validation=True, language='german')\n",
    "    else:\n",
    "        train_dataset, test_dataset = SwissSummarizationDataset(top_n=TOP_N, validation=False, language='german')\n",
    "        "
   ]
  },
  {
   "cell_type": "code",
   "execution_count": 12,
   "metadata": {},
   "outputs": [
    {
     "data": {
      "text/plain": [
       "(475, 25)"
      ]
     },
     "execution_count": 12,
     "metadata": {},
     "output_type": "execute_result"
    }
   ],
   "source": [
    "\n",
    "len(train_dataset), len(test_dataset)"
   ]
  },
  {
   "cell_type": "markdown",
   "metadata": {},
   "source": [
    "### Preprocess the data."
   ]
  },
  {
   "cell_type": "code",
   "execution_count": 13,
   "metadata": {
    "scrolled": false
   },
   "outputs": [],
   "source": [
    "\n",
    "ext_sum_train = processor.preprocess(train_dataset, oracle_mode=\"greedy\")\n",
    "ext_sum_test = processor.preprocess(test_dataset, oracle_mode=\"greedy\")\n"
   ]
  },
  {
   "cell_type": "markdown",
   "metadata": {},
   "source": [
    "### Save the data."
   ]
  },
  {
   "cell_type": "code",
   "execution_count": 14,
   "metadata": {},
   "outputs": [],
   "source": [
    "SAVE_DATA = False\n",
    "\n",
    "\n",
    "# save and load preprocessed data\n",
    "\n",
    "if SAVE_DATA:\n",
    "    save_path = os.path.join(DATA_PATH, DATA_NAME + \"_processed\")\n",
    "    os.makedirs(save_path, exist_ok=True)\n",
    "\n",
    "    torch.save(ext_sum_train, os.path.join(save_path, \"train_full.pt\"))\n",
    "    torch.save(ext_sum_test, os.path.join(save_path, \"test_full.pt\"))"
   ]
  },
  {
   "cell_type": "code",
   "execution_count": 15,
   "metadata": {},
   "outputs": [
    {
     "data": {
      "text/plain": [
       "475"
      ]
     },
     "execution_count": 15,
     "metadata": {},
     "output_type": "execute_result"
    }
   ],
   "source": [
    "len(ext_sum_train)"
   ]
  },
  {
   "cell_type": "markdown",
   "metadata": {},
   "source": [
    "#### Inspect Data"
   ]
  },
  {
   "cell_type": "markdown",
   "metadata": {},
   "source": [
    "##### [Option 2] Reuse cached preprocessed data"
   ]
  },
  {
   "cell_type": "code",
   "execution_count": 18,
   "metadata": {},
   "outputs": [],
   "source": [
    "if USE_PREPROCSSED_DATA:\n",
    "    save_path = os.path.join(DATA_PATH)\n",
    "    ext_sum_train = torch.load(os.path.join(save_path, \"train_full.pt\"))\n",
    "    ext_sum_test = torch.load(os.path.join(save_path, \"test_full.pt\"))\n",
    "    "
   ]
  },
  {
   "cell_type": "markdown",
   "metadata": {},
   "source": [
    "### Model training\n",
    "To start model training, we need to create a instance of ExtractiveSummarizer.\n",
    "\n",
    "Potentionally, roberta-based model and xlnet can be supported but needs to be tested.\n",
    "#### Choose the encoder algorithm.\n",
    "There are four options:\n",
    "- baseline: it used a smaller transformer model to replace the bert model and with transformer summarization layer\n",
    "- classifier: it uses pretrained BERT and fine-tune BERT with **simple logistic classification** summarization layer\n",
    "- transformer: it uses pretrained BERT and fine-tune BERT with **transformer** summarization layer\n",
    "- RNN: it uses pretrained BERT and fine-tune BERT with **LSTM** summarization layer"
   ]
  },
  {
   "cell_type": "code",
   "execution_count": 19,
   "metadata": {
    "tags": [
     "parameters"
    ]
   },
   "outputs": [],
   "source": [
    "BATCH_SIZE = 5 # batch size, unit is the number of samples\n",
    "MAX_POS_LENGTH = 512\n",
    "\n",
    "\n",
    "# GPU used for training\n",
    "NUM_GPUS = torch.cuda.device_count()\n",
    "\n",
    "# Encoder name. Options are: 1. baseline, classifier, transformer, rnn.\n",
    "ENCODER = \"transformer\"\n",
    "\n",
    "# Learning rate\n",
    "LEARNING_RATE=2e-3\n",
    "\n",
    "# How often the statistics reports show up in training, unit is step.\n",
    "REPORT_EVERY=50\n",
    "\n",
    "# total number of steps for training\n",
    "MAX_STEPS=1e2\n",
    "# number of steps for warm up\n",
    "WARMUP_STEPS=5e2\n",
    "    \n",
    "if not QUICK_RUN:\n",
    "    MAX_STEPS=5e4\n",
    "    WARMUP_STEPS=5e3\n",
    " "
   ]
  },
  {
   "cell_type": "code",
   "execution_count": 20,
   "metadata": {
    "scrolled": true
   },
   "outputs": [
    {
     "data": {
      "application/vnd.jupyter.widget-view+json": {
       "model_id": "47899274cb0249a7a5a7e3cb2e4396ec",
       "version_major": 2,
       "version_minor": 0
      },
      "text/plain": [
       "HBox(children=(IntProgress(value=0, description='Downloading', max=267967963, style=ProgressStyle(description_…"
      ]
     },
     "metadata": {},
     "output_type": "display_data"
    },
    {
     "name": "stdout",
     "output_type": "stream",
     "text": [
      "\n"
     ]
    }
   ],
   "source": [
    "summarizer = ExtractiveSummarizer(processor, MODEL_NAME, ENCODER, MAX_POS_LENGTH, CACHE_DIR)"
   ]
  },
  {
   "cell_type": "code",
   "execution_count": 21,
   "metadata": {},
   "outputs": [
    {
     "data": {
      "text/plain": [
       "'distilbert-base-uncased'"
      ]
     },
     "execution_count": 21,
     "metadata": {},
     "output_type": "execute_result"
    }
   ],
   "source": [
    "summarizer.model_name"
   ]
  },
  {
   "cell_type": "code",
   "execution_count": 22,
   "metadata": {
    "scrolled": true
   },
   "outputs": [
    {
     "name": "stderr",
     "output_type": "stream",
     "text": [
      "\r",
      "Iteration:   0%|          | 0/17100 [00:00<?, ?it/s]"
     ]
    },
    {
     "name": "stdout",
     "output_type": "stream",
     "text": [
      "before the while\n",
      "step:  0\n",
      "batch:  <utils_nlp.models.transformers.bertsum.data_loader.Batch object at 0x7f8535cccb00>\n",
      "batch.segs:  tensor([[0, 0, 0,  ..., 1, 1, 1],\n",
      "        [0, 0, 0,  ..., 0, 0, 0],\n",
      "        [0, 0, 0,  ..., 0, 0, 0],\n",
      "        [0, 0, 0,  ..., 1, 1, 1],\n",
      "        [0, 0, 0,  ..., 1, 1, 1]])\n",
      "batch.clss:  tensor([[  0,  18,  36,  53,  84, 127, 166, 189, 252, 276, 327, 374, 436, 487,\n",
      "           0,   0,   0,   0,   0],\n",
      "        [  0,  15,  38,  71,  83, 129, 178, 232, 277, 289, 333, 374, 397, 411,\n",
      "         421, 438, 455, 469, 492],\n",
      "        [  0,  14,  37,  54,  89, 144, 168, 199, 223, 251, 267, 293, 333, 351,\n",
      "         381, 399, 425,   0,   0],\n",
      "        [  0,  51,  90, 109, 142, 175, 218, 245, 271, 281, 301, 331, 383, 424,\n",
      "         452, 479,   0,   0,   0],\n",
      "        [  0,  43,  77, 139, 173, 199, 216, 236, 258, 285, 297, 315, 327, 369,\n",
      "         401, 430, 450, 500,   0]])\n",
      "batch.mask:  tensor([[True, True, True,  ..., True, True, True],\n",
      "        [True, True, True,  ..., True, True, True],\n",
      "        [True, True, True,  ..., True, True, True],\n",
      "        [True, True, True,  ..., True, True, True],\n",
      "        [True, True, True,  ..., True, True, True]])\n",
      "batch.mask_cls:  tensor([[ True,  True,  True,  True,  True,  True,  True,  True,  True,  True,\n",
      "          True,  True,  True,  True, False, False, False, False, False],\n",
      "        [ True,  True,  True,  True,  True,  True,  True,  True,  True,  True,\n",
      "          True,  True,  True,  True,  True,  True,  True,  True,  True],\n",
      "        [ True,  True,  True,  True,  True,  True,  True,  True,  True,  True,\n",
      "          True,  True,  True,  True,  True,  True,  True, False, False],\n",
      "        [ True,  True,  True,  True,  True,  True,  True,  True,  True,  True,\n",
      "          True,  True,  True,  True,  True,  True, False, False, False],\n",
      "        [ True,  True,  True,  True,  True,  True,  True,  True,  True,  True,\n",
      "          True,  True,  True,  True,  True,  True,  True,  True, False]])\n"
     ]
    },
    {
     "name": "stderr",
     "output_type": "stream",
     "text": [
      "\r",
      "Iteration:   0%|          | 1/17100 [00:06<30:51:56,  6.50s/it]"
     ]
    },
    {
     "name": "stdout",
     "output_type": "stream",
     "text": [
      "step:  1\n",
      "batch:  <utils_nlp.models.transformers.bertsum.data_loader.Batch object at 0x7f8535ccc940>\n",
      "batch.segs:  tensor([[0, 0, 0,  ..., 1, 1, 1],\n",
      "        [0, 0, 0,  ..., 1, 1, 1],\n",
      "        [0, 0, 0,  ..., 1, 1, 1],\n",
      "        [0, 0, 0,  ..., 1, 1, 1],\n",
      "        [0, 0, 0,  ..., 0, 0, 0]])\n",
      "batch.clss:  tensor([[  0,  13,  28,  51,  97, 114, 141, 169, 215, 241, 266, 297, 335, 365,\n",
      "         391, 461, 471, 499],\n",
      "        [  0,  44,  89, 118, 144, 162, 173, 197, 209, 225, 242, 264, 283, 298,\n",
      "         316, 344, 363, 391],\n",
      "        [  0,  57,  91, 125, 157, 186, 208, 243, 260, 281, 306, 335, 348, 382,\n",
      "         405, 428, 470, 483],\n",
      "        [  0,   9,  32,  47,  82, 101, 118, 150, 194, 228, 241, 251, 293, 320,\n",
      "         351, 442, 460, 501],\n",
      "        [  0,  24,  69, 123, 139, 178, 192, 207, 222, 278, 288,   0,   0,   0,\n",
      "           0,   0,   0,   0]])\n",
      "batch.mask:  tensor([[True, True, True,  ..., True, True, True],\n",
      "        [True, True, True,  ..., True, True, True],\n",
      "        [True, True, True,  ..., True, True, True],\n",
      "        [True, True, True,  ..., True, True, True],\n",
      "        [True, True, True,  ..., True, True, True]])\n",
      "batch.mask_cls:  tensor([[ True,  True,  True,  True,  True,  True,  True,  True,  True,  True,\n",
      "          True,  True,  True,  True,  True,  True,  True,  True],\n",
      "        [ True,  True,  True,  True,  True,  True,  True,  True,  True,  True,\n",
      "          True,  True,  True,  True,  True,  True,  True,  True],\n",
      "        [ True,  True,  True,  True,  True,  True,  True,  True,  True,  True,\n",
      "          True,  True,  True,  True,  True,  True,  True,  True],\n",
      "        [ True,  True,  True,  True,  True,  True,  True,  True,  True,  True,\n",
      "          True,  True,  True,  True,  True,  True,  True,  True],\n",
      "        [ True,  True,  True,  True,  True,  True,  True,  True,  True,  True,\n",
      "          True, False, False, False, False, False, False, False]])\n"
     ]
    },
    {
     "name": "stderr",
     "output_type": "stream",
     "text": [
      "\r",
      "Iteration:   0%|          | 2/17100 [00:11<29:24:36,  6.19s/it]"
     ]
    },
    {
     "name": "stdout",
     "output_type": "stream",
     "text": [
      "step:  2\n",
      "batch:  <utils_nlp.models.transformers.bertsum.data_loader.Batch object at 0x7f8535c46eb8>\n",
      "batch.segs:  tensor([[0, 0, 0,  ..., 0, 0, 0],\n",
      "        [0, 0, 0,  ..., 0, 0, 0],\n",
      "        [0, 0, 0,  ..., 1, 1, 1],\n",
      "        [0, 0, 0,  ..., 1, 1, 1],\n",
      "        [0, 0, 0,  ..., 0, 0, 0]])\n",
      "batch.clss:  tensor([[  0,  51,  73,  99, 140, 183, 196, 213, 246, 271, 314, 331, 359, 374,\n",
      "         407,   0,   0,   0],\n",
      "        [  0,  64,  94, 122, 179, 206, 228, 248, 276, 327, 338, 389, 442, 461,\n",
      "         506,   0,   0,   0],\n",
      "        [  0,  13,  36,  62,  78, 108, 153, 188, 210, 270, 286, 299, 330, 358,\n",
      "         380, 425, 470, 490],\n",
      "        [  0,  87, 202, 241, 310, 341, 374, 410, 467, 508,   0,   0,   0,   0,\n",
      "           0,   0,   0,   0],\n",
      "        [  0,  14,  57, 129, 154, 185, 209, 238, 254, 290, 316, 353, 391, 420,\n",
      "         442, 470, 488,   0]])\n",
      "batch.mask:  tensor([[True, True, True,  ..., True, True, True],\n",
      "        [True, True, True,  ..., True, True, True],\n",
      "        [True, True, True,  ..., True, True, True],\n",
      "        [True, True, True,  ..., True, True, True],\n",
      "        [True, True, True,  ..., True, True, True]])\n",
      "batch.mask_cls:  tensor([[ True,  True,  True,  True,  True,  True,  True,  True,  True,  True,\n",
      "          True,  True,  True,  True,  True, False, False, False],\n",
      "        [ True,  True,  True,  True,  True,  True,  True,  True,  True,  True,\n",
      "          True,  True,  True,  True,  True, False, False, False],\n",
      "        [ True,  True,  True,  True,  True,  True,  True,  True,  True,  True,\n",
      "          True,  True,  True,  True,  True,  True,  True,  True],\n",
      "        [ True,  True,  True,  True,  True,  True,  True,  True,  True,  True,\n",
      "         False, False, False, False, False, False, False, False],\n",
      "        [ True,  True,  True,  True,  True,  True,  True,  True,  True,  True,\n",
      "          True,  True,  True,  True,  True,  True,  True, False]])\n"
     ]
    },
    {
     "name": "stderr",
     "output_type": "stream",
     "text": [
      "\r",
      "Iteration:   0%|          | 3/17100 [00:17<28:05:36,  5.92s/it]"
     ]
    },
    {
     "name": "stdout",
     "output_type": "stream",
     "text": [
      "step:  3\n",
      "batch:  <utils_nlp.models.transformers.bertsum.data_loader.Batch object at 0x7f8535bf4208>\n",
      "batch.segs:  tensor([[0, 0, 0,  ..., 0, 0, 0],\n",
      "        [0, 0, 0,  ..., 0, 0, 0],\n",
      "        [0, 0, 0,  ..., 1, 1, 1],\n",
      "        [0, 0, 0,  ..., 1, 1, 1],\n",
      "        [0, 0, 0,  ..., 0, 0, 0]])\n",
      "batch.clss:  tensor([[  0,  49,  84, 116, 154, 173, 190, 213, 230,   0,   0,   0,   0,   0,\n",
      "           0,   0,   0,   0,   0,   0,   0],\n",
      "        [  0,   9,  35,  56,  81, 117, 137, 155, 166, 207, 268,   0,   0,   0,\n",
      "           0,   0,   0,   0,   0,   0,   0],\n",
      "        [  0,  52,  61,  94, 127, 177, 194, 206, 216, 238, 272, 308, 369, 398,\n",
      "         436, 458,   0,   0,   0,   0,   0],\n",
      "        [  0,  30,  46,  64, 115, 149, 178, 197, 226, 255, 293, 313, 335, 377,\n",
      "         398, 434, 479, 492,   0,   0,   0],\n",
      "        [  0,  30,  54,  77,  91, 105, 122, 146, 155, 190, 209, 224, 247, 276,\n",
      "         292, 316, 342, 364, 383, 396, 424]])\n",
      "batch.mask:  tensor([[True, True, True,  ..., True, True, True],\n",
      "        [True, True, True,  ..., True, True, True],\n",
      "        [True, True, True,  ..., True, True, True],\n",
      "        [True, True, True,  ..., True, True, True],\n",
      "        [True, True, True,  ..., True, True, True]])\n",
      "batch.mask_cls:  tensor([[ True,  True,  True,  True,  True,  True,  True,  True,  True, False,\n",
      "         False, False, False, False, False, False, False, False, False, False,\n",
      "         False],\n",
      "        [ True,  True,  True,  True,  True,  True,  True,  True,  True,  True,\n",
      "          True, False, False, False, False, False, False, False, False, False,\n",
      "         False],\n",
      "        [ True,  True,  True,  True,  True,  True,  True,  True,  True,  True,\n",
      "          True,  True,  True,  True,  True,  True, False, False, False, False,\n",
      "         False],\n",
      "        [ True,  True,  True,  True,  True,  True,  True,  True,  True,  True,\n",
      "          True,  True,  True,  True,  True,  True,  True,  True, False, False,\n",
      "         False],\n",
      "        [ True,  True,  True,  True,  True,  True,  True,  True,  True,  True,\n",
      "          True,  True,  True,  True,  True,  True,  True,  True,  True,  True,\n",
      "          True]])\n"
     ]
    },
    {
     "name": "stderr",
     "output_type": "stream",
     "text": [
      "\r",
      "Iteration:   0%|          | 4/17100 [00:22<27:28:27,  5.79s/it]"
     ]
    },
    {
     "name": "stdout",
     "output_type": "stream",
     "text": [
      "step:  4\n",
      "batch:  <utils_nlp.models.transformers.bertsum.data_loader.Batch object at 0x7f8535bf4780>\n",
      "batch.segs:  tensor([[0, 0, 0,  ..., 1, 1, 1],\n",
      "        [0, 0, 0,  ..., 0, 0, 0],\n",
      "        [0, 0, 0,  ..., 1, 1, 1],\n",
      "        [0, 0, 0,  ..., 1, 1, 1],\n",
      "        [0, 0, 0,  ..., 0, 0, 0]])\n",
      "batch.clss:  tensor([[  0,  47,  92, 104, 136, 164, 178, 213, 247, 268, 318, 348, 380, 394,\n",
      "         438, 505,   0,   0],\n",
      "        [  0,  18,  48,  64,  78,  93, 107, 121, 141, 209, 293, 308, 323, 403,\n",
      "         460,   0,   0,   0],\n",
      "        [  0,  78, 114, 131, 161, 191, 208, 236, 267, 289, 313, 348, 367, 388,\n",
      "         400, 427,   0,   0],\n",
      "        [  0,  18,  36,  52,  91, 137, 165, 214, 241, 272, 315, 334, 364, 393,\n",
      "         409, 430, 460, 484],\n",
      "        [  0,  43,  65, 127, 148, 196, 269, 344, 354, 374, 423, 450, 493,   0,\n",
      "           0,   0,   0,   0]])\n",
      "batch.mask:  tensor([[True, True, True,  ..., True, True, True],\n",
      "        [True, True, True,  ..., True, True, True],\n",
      "        [True, True, True,  ..., True, True, True],\n",
      "        [True, True, True,  ..., True, True, True],\n",
      "        [True, True, True,  ..., True, True, True]])\n",
      "batch.mask_cls:  tensor([[ True,  True,  True,  True,  True,  True,  True,  True,  True,  True,\n",
      "          True,  True,  True,  True,  True,  True, False, False],\n",
      "        [ True,  True,  True,  True,  True,  True,  True,  True,  True,  True,\n",
      "          True,  True,  True,  True,  True, False, False, False],\n",
      "        [ True,  True,  True,  True,  True,  True,  True,  True,  True,  True,\n",
      "          True,  True,  True,  True,  True,  True, False, False],\n",
      "        [ True,  True,  True,  True,  True,  True,  True,  True,  True,  True,\n",
      "          True,  True,  True,  True,  True,  True,  True,  True],\n",
      "        [ True,  True,  True,  True,  True,  True,  True,  True,  True,  True,\n",
      "          True,  True,  True, False, False, False, False, False]])\n"
     ]
    },
    {
     "name": "stderr",
     "output_type": "stream",
     "text": [
      "\r",
      "Iteration:   0%|          | 5/17100 [00:27<26:32:00,  5.59s/it]"
     ]
    },
    {
     "name": "stdout",
     "output_type": "stream",
     "text": [
      "step:  5\n",
      "batch:  <utils_nlp.models.transformers.bertsum.data_loader.Batch object at 0x7f8535be4780>\n",
      "batch.segs:  tensor([[0, 0, 0,  ..., 1, 1, 1],\n",
      "        [0, 0, 0,  ..., 1, 1, 1],\n",
      "        [0, 0, 0,  ..., 0, 0, 0],\n",
      "        [0, 0, 0,  ..., 1, 1, 1],\n",
      "        [0, 0, 0,  ..., 0, 0, 0]])\n",
      "batch.clss:  tensor([[  0,  35,  59,  95, 130, 164, 192, 213, 226, 274, 305, 346, 363, 400,\n",
      "         437, 463],\n",
      "        [  0,  28,  70, 116, 135, 145, 168, 198, 257, 290, 311, 343, 384, 410,\n",
      "         430, 466],\n",
      "        [  0,  29,  49,  72,  84,  96, 137, 153, 177, 223, 243, 270, 309,   0,\n",
      "           0,   0],\n",
      "        [  0,  19,  70,  84, 119, 152, 178, 208, 248, 277, 299, 318, 333, 368,\n",
      "         395, 413],\n",
      "        [  0,  23,  33,  47,  67,  92, 113, 133, 165,   0,   0,   0,   0,   0,\n",
      "           0,   0]])\n",
      "batch.mask:  tensor([[True, True, True,  ..., True, True, True],\n",
      "        [True, True, True,  ..., True, True, True],\n",
      "        [True, True, True,  ..., True, True, True],\n",
      "        [True, True, True,  ..., True, True, True],\n",
      "        [True, True, True,  ..., True, True, True]])\n",
      "batch.mask_cls:  tensor([[ True,  True,  True,  True,  True,  True,  True,  True,  True,  True,\n",
      "          True,  True,  True,  True,  True,  True],\n",
      "        [ True,  True,  True,  True,  True,  True,  True,  True,  True,  True,\n",
      "          True,  True,  True,  True,  True,  True],\n",
      "        [ True,  True,  True,  True,  True,  True,  True,  True,  True,  True,\n",
      "          True,  True,  True, False, False, False],\n",
      "        [ True,  True,  True,  True,  True,  True,  True,  True,  True,  True,\n",
      "          True,  True,  True,  True,  True,  True],\n",
      "        [ True,  True,  True,  True,  True,  True,  True,  True,  True, False,\n",
      "         False, False, False, False, False, False]])\n"
     ]
    },
    {
     "name": "stderr",
     "output_type": "stream",
     "text": [
      "\r",
      "Iteration:   0%|          | 6/17100 [00:33<26:24:38,  5.56s/it]"
     ]
    },
    {
     "name": "stdout",
     "output_type": "stream",
     "text": [
      "step:  6\n",
      "batch:  <utils_nlp.models.transformers.bertsum.data_loader.Batch object at 0x7f8535bf42e8>\n",
      "batch.segs:  tensor([[0, 0, 0,  ..., 0, 0, 0],\n",
      "        [0, 0, 0,  ..., 0, 0, 0],\n",
      "        [0, 0, 0,  ..., 0, 0, 0],\n",
      "        [0, 0, 0,  ..., 1, 1, 1],\n",
      "        [0, 0, 0,  ..., 0, 0, 1]])\n",
      "batch.clss:  tensor([[  0,  20,  83, 106, 130, 144, 167, 212, 248, 299, 350, 366, 374, 412,\n",
      "         431, 474, 502,   0,   0,   0,   0,   0,   0,   0,   0],\n",
      "        [  0,  24,  43,  58,  70,  98, 115, 139, 171, 198, 216, 232, 262, 297,\n",
      "         313, 337, 357, 366, 378, 400, 436, 463, 477, 486, 502],\n",
      "        [  0,  19,  53,  68, 115, 160, 224, 276, 300, 313, 354, 398, 449, 474,\n",
      "         505,   0,   0,   0,   0,   0,   0,   0,   0,   0,   0],\n",
      "        [  0,  35,  53,  84, 121, 156, 175, 190, 225, 247, 275, 294, 324, 363,\n",
      "         398, 418, 462, 505,   0,   0,   0,   0,   0,   0,   0],\n",
      "        [  0,  36,  50,  94, 150, 159, 194, 222, 236, 272, 311, 333, 368, 388,\n",
      "         430, 449, 491,   0,   0,   0,   0,   0,   0,   0,   0]])\n",
      "batch.mask:  tensor([[True, True, True,  ..., True, True, True],\n",
      "        [True, True, True,  ..., True, True, True],\n",
      "        [True, True, True,  ..., True, True, True],\n",
      "        [True, True, True,  ..., True, True, True],\n",
      "        [True, True, True,  ..., True, True, True]])\n",
      "batch.mask_cls:  tensor([[ True,  True,  True,  True,  True,  True,  True,  True,  True,  True,\n",
      "          True,  True,  True,  True,  True,  True,  True, False, False, False,\n",
      "         False, False, False, False, False],\n",
      "        [ True,  True,  True,  True,  True,  True,  True,  True,  True,  True,\n",
      "          True,  True,  True,  True,  True,  True,  True,  True,  True,  True,\n",
      "          True,  True,  True,  True,  True],\n",
      "        [ True,  True,  True,  True,  True,  True,  True,  True,  True,  True,\n",
      "          True,  True,  True,  True,  True, False, False, False, False, False,\n",
      "         False, False, False, False, False],\n",
      "        [ True,  True,  True,  True,  True,  True,  True,  True,  True,  True,\n",
      "          True,  True,  True,  True,  True,  True,  True,  True, False, False,\n",
      "         False, False, False, False, False],\n",
      "        [ True,  True,  True,  True,  True,  True,  True,  True,  True,  True,\n",
      "          True,  True,  True,  True,  True,  True,  True, False, False, False,\n",
      "         False, False, False, False, False]])\n"
     ]
    },
    {
     "name": "stderr",
     "output_type": "stream",
     "text": [
      "\r",
      "Iteration:   0%|          | 7/17100 [00:38<25:50:11,  5.44s/it]"
     ]
    },
    {
     "name": "stdout",
     "output_type": "stream",
     "text": [
      "step:  7\n",
      "batch:  <utils_nlp.models.transformers.bertsum.data_loader.Batch object at 0x7f8535ccc908>\n",
      "batch.segs:  tensor([[0, 0, 0,  ..., 1, 1, 1],\n",
      "        [0, 0, 0,  ..., 1, 1, 1],\n",
      "        [0, 0, 0,  ..., 0, 0, 0],\n",
      "        [0, 0, 0,  ..., 1, 1, 1],\n",
      "        [0, 0, 0,  ..., 0, 0, 0]])\n",
      "batch.clss:  tensor([[  0,  34,  74,  95, 128, 177, 189, 243, 282, 309, 354, 375, 418, 454,\n",
      "         487, 509,   0,   0,   0,   0,   0,   0,   0],\n",
      "        [  0,  41,  61,  86, 112, 150, 174, 187, 243, 269, 281, 336, 414, 433,\n",
      "         458, 504,   0,   0,   0,   0,   0,   0,   0],\n",
      "        [  0,  29,  45,  62,  77, 110, 140, 155, 164, 200, 221, 248, 265, 276,\n",
      "         287, 307, 353, 373, 409, 453, 467, 486, 507],\n",
      "        [  0,  60,  85, 144, 164, 191, 221, 244, 271, 289, 338, 370, 420, 452,\n",
      "         470, 492,   0,   0,   0,   0,   0,   0,   0],\n",
      "        [  0,  14,  49,  87, 117, 159, 174, 225, 260, 280, 308, 330, 395, 418,\n",
      "         474,   0,   0,   0,   0,   0,   0,   0,   0]])\n",
      "batch.mask:  tensor([[True, True, True,  ..., True, True, True],\n",
      "        [True, True, True,  ..., True, True, True],\n",
      "        [True, True, True,  ..., True, True, True],\n",
      "        [True, True, True,  ..., True, True, True],\n",
      "        [True, True, True,  ..., True, True, True]])\n",
      "batch.mask_cls:  tensor([[ True,  True,  True,  True,  True,  True,  True,  True,  True,  True,\n",
      "          True,  True,  True,  True,  True,  True, False, False, False, False,\n",
      "         False, False, False],\n",
      "        [ True,  True,  True,  True,  True,  True,  True,  True,  True,  True,\n",
      "          True,  True,  True,  True,  True,  True, False, False, False, False,\n",
      "         False, False, False],\n",
      "        [ True,  True,  True,  True,  True,  True,  True,  True,  True,  True,\n",
      "          True,  True,  True,  True,  True,  True,  True,  True,  True,  True,\n",
      "          True,  True,  True],\n",
      "        [ True,  True,  True,  True,  True,  True,  True,  True,  True,  True,\n",
      "          True,  True,  True,  True,  True,  True, False, False, False, False,\n",
      "         False, False, False],\n",
      "        [ True,  True,  True,  True,  True,  True,  True,  True,  True,  True,\n",
      "          True,  True,  True,  True,  True, False, False, False, False, False,\n",
      "         False, False, False]])\n"
     ]
    },
    {
     "name": "stderr",
     "output_type": "stream",
     "text": [
      "\r",
      "Iteration:   0%|          | 8/17100 [00:44<25:58:42,  5.47s/it]"
     ]
    },
    {
     "name": "stdout",
     "output_type": "stream",
     "text": [
      "step:  8\n",
      "batch:  <utils_nlp.models.transformers.bertsum.data_loader.Batch object at 0x7f8535cd9198>\n",
      "batch.segs:  tensor([[0, 0, 0,  ..., 0, 0, 0],\n",
      "        [0, 0, 0,  ..., 1, 1, 1],\n",
      "        [0, 0, 0,  ..., 1, 0, 0],\n",
      "        [0, 0, 0,  ..., 1, 1, 1],\n",
      "        [0, 0, 0,  ..., 0, 0, 0]])\n",
      "batch.clss:  tensor([[  0,  23,  75, 111, 142, 191, 212, 258, 322, 358, 372, 448, 495,   0,\n",
      "           0,   0,   0,   0,   0,   0,   0,   0,   0],\n",
      "        [  0,  17,  38,  71,  85, 110, 153, 168, 210, 226, 246, 255, 276, 297,\n",
      "         416, 435, 472, 495,   0,   0,   0,   0,   0],\n",
      "        [  0,  17,  38,  82, 105, 156, 179, 216, 289, 308, 328, 364, 391, 421,\n",
      "         469, 499, 510,   0,   0,   0,   0,   0,   0],\n",
      "        [  0,  11,  26,  59,  95, 127, 154, 181, 196, 224, 264, 293, 316, 354,\n",
      "         374, 406, 426, 453, 471, 504,   0,   0,   0],\n",
      "        [  0,  18,  53,  82, 103, 119, 137, 146, 166, 203, 220, 252, 264, 290,\n",
      "         306, 317, 329, 352, 362, 375, 396, 416, 425]])\n",
      "batch.mask:  tensor([[True, True, True,  ..., True, True, True],\n",
      "        [True, True, True,  ..., True, True, True],\n",
      "        [True, True, True,  ..., True, True, True],\n",
      "        [True, True, True,  ..., True, True, True],\n",
      "        [True, True, True,  ..., True, True, True]])\n",
      "batch.mask_cls:  tensor([[ True,  True,  True,  True,  True,  True,  True,  True,  True,  True,\n",
      "          True,  True,  True, False, False, False, False, False, False, False,\n",
      "         False, False, False],\n",
      "        [ True,  True,  True,  True,  True,  True,  True,  True,  True,  True,\n",
      "          True,  True,  True,  True,  True,  True,  True,  True, False, False,\n",
      "         False, False, False],\n",
      "        [ True,  True,  True,  True,  True,  True,  True,  True,  True,  True,\n",
      "          True,  True,  True,  True,  True,  True,  True, False, False, False,\n",
      "         False, False, False],\n",
      "        [ True,  True,  True,  True,  True,  True,  True,  True,  True,  True,\n",
      "          True,  True,  True,  True,  True,  True,  True,  True,  True,  True,\n",
      "         False, False, False],\n",
      "        [ True,  True,  True,  True,  True,  True,  True,  True,  True,  True,\n",
      "          True,  True,  True,  True,  True,  True,  True,  True,  True,  True,\n",
      "          True,  True,  True]])\n"
     ]
    },
    {
     "name": "stderr",
     "output_type": "stream",
     "text": [
      "\r",
      "Iteration:   0%|          | 9/17100 [00:49<25:30:50,  5.37s/it]"
     ]
    },
    {
     "name": "stdout",
     "output_type": "stream",
     "text": [
      "step:  9\n",
      "batch:  <utils_nlp.models.transformers.bertsum.data_loader.Batch object at 0x7f8535a45438>\n",
      "batch.segs:  tensor([[0, 0, 0,  ..., 1, 1, 1],\n",
      "        [0, 0, 0,  ..., 1, 0, 0],\n",
      "        [0, 0, 0,  ..., 0, 0, 0],\n",
      "        [0, 0, 0,  ..., 0, 0, 0],\n",
      "        [0, 0, 0,  ..., 0, 0, 0]])\n",
      "batch.clss:  tensor([[  0,  37,  48,  61,  76,  97, 112, 129, 158, 170, 192, 207, 226, 237,\n",
      "         279, 310, 327, 341, 352, 383, 396, 413, 423, 440, 452, 470, 491, 508],\n",
      "        [  0,  15,  55,  84, 104, 158, 170, 195, 238, 250, 274, 308, 329, 347,\n",
      "         388, 438, 457, 477, 510,   0,   0,   0,   0,   0,   0,   0,   0,   0],\n",
      "        [  0,  40,  82, 118, 152, 210, 252, 289, 314, 353, 386, 404, 439, 454,\n",
      "         469, 484, 506,   0,   0,   0,   0,   0,   0,   0,   0,   0,   0,   0],\n",
      "        [  0,  35,  48, 110, 153, 209, 244, 283, 299, 317, 333, 354, 367, 395,\n",
      "         420, 448, 474,   0,   0,   0,   0,   0,   0,   0,   0,   0,   0,   0],\n",
      "        [  0,  30,  41,  84, 140, 153, 176, 216, 233, 261, 288, 311, 339, 364,\n",
      "         394, 415, 447, 460, 485,   0,   0,   0,   0,   0,   0,   0,   0,   0]])\n",
      "batch.mask:  tensor([[True, True, True,  ..., True, True, True],\n",
      "        [True, True, True,  ..., True, True, True],\n",
      "        [True, True, True,  ..., True, True, True],\n",
      "        [True, True, True,  ..., True, True, True],\n",
      "        [True, True, True,  ..., True, True, True]])\n",
      "batch.mask_cls:  tensor([[ True,  True,  True,  True,  True,  True,  True,  True,  True,  True,\n",
      "          True,  True,  True,  True,  True,  True,  True,  True,  True,  True,\n",
      "          True,  True,  True,  True,  True,  True,  True,  True],\n",
      "        [ True,  True,  True,  True,  True,  True,  True,  True,  True,  True,\n",
      "          True,  True,  True,  True,  True,  True,  True,  True,  True, False,\n",
      "         False, False, False, False, False, False, False, False],\n",
      "        [ True,  True,  True,  True,  True,  True,  True,  True,  True,  True,\n",
      "          True,  True,  True,  True,  True,  True,  True, False, False, False,\n",
      "         False, False, False, False, False, False, False, False],\n",
      "        [ True,  True,  True,  True,  True,  True,  True,  True,  True,  True,\n",
      "          True,  True,  True,  True,  True,  True,  True, False, False, False,\n",
      "         False, False, False, False, False, False, False, False],\n",
      "        [ True,  True,  True,  True,  True,  True,  True,  True,  True,  True,\n",
      "          True,  True,  True,  True,  True,  True,  True,  True,  True, False,\n",
      "         False, False, False, False, False, False, False, False]])\n"
     ]
    },
    {
     "name": "stderr",
     "output_type": "stream",
     "text": [
      "\r",
      "Iteration:   0%|          | 10/17100 [00:54<25:38:24,  5.40s/it]"
     ]
    },
    {
     "name": "stdout",
     "output_type": "stream",
     "text": [
      "step:  10\n",
      "batch:  <utils_nlp.models.transformers.bertsum.data_loader.Batch object at 0x7f8535c464e0>\n",
      "batch.segs:  tensor([[0, 0, 0,  ..., 1, 1, 1],\n",
      "        [0, 0, 0,  ..., 0, 0, 0],\n",
      "        [0, 0, 0,  ..., 1, 1, 1],\n",
      "        [0, 0, 0,  ..., 1, 1, 1],\n",
      "        [0, 0, 0,  ..., 0, 0, 0]])\n",
      "batch.clss:  tensor([[  0,  86, 101, 157, 179, 195, 233, 249, 260, 286, 302, 327, 343, 363,\n",
      "         399, 420, 459, 493,   0,   0,   0,   0,   0,   0,   0],\n",
      "        [  0,  57,  79, 133, 171, 208, 251, 275, 307, 349, 366, 389, 404, 446,\n",
      "         502,   0,   0,   0,   0,   0,   0,   0,   0,   0,   0],\n",
      "        [  0,  25,  57,  76, 101, 140, 157, 171, 195, 242, 267, 283,   0,   0,\n",
      "           0,   0,   0,   0,   0,   0,   0,   0,   0,   0,   0],\n",
      "        [  0,  31,  47,  74,  99, 113, 137, 169, 181, 198, 246, 265, 283, 313,\n",
      "         351, 393, 446, 470,   0,   0,   0,   0,   0,   0,   0],\n",
      "        [  0,  13,  27,  49,  64,  79,  93, 108, 121, 133, 147, 170, 200, 233,\n",
      "         251, 268, 325, 355, 375, 403, 432, 441, 464, 490, 504]])\n",
      "batch.mask:  tensor([[True, True, True,  ..., True, True, True],\n",
      "        [True, True, True,  ..., True, True, True],\n",
      "        [True, True, True,  ..., True, True, True],\n",
      "        [True, True, True,  ..., True, True, True],\n",
      "        [True, True, True,  ..., True, True, True]])\n",
      "batch.mask_cls:  tensor([[ True,  True,  True,  True,  True,  True,  True,  True,  True,  True,\n",
      "          True,  True,  True,  True,  True,  True,  True,  True, False, False,\n",
      "         False, False, False, False, False],\n",
      "        [ True,  True,  True,  True,  True,  True,  True,  True,  True,  True,\n",
      "          True,  True,  True,  True,  True, False, False, False, False, False,\n",
      "         False, False, False, False, False],\n",
      "        [ True,  True,  True,  True,  True,  True,  True,  True,  True,  True,\n",
      "          True,  True, False, False, False, False, False, False, False, False,\n",
      "         False, False, False, False, False],\n",
      "        [ True,  True,  True,  True,  True,  True,  True,  True,  True,  True,\n",
      "          True,  True,  True,  True,  True,  True,  True,  True, False, False,\n",
      "         False, False, False, False, False],\n",
      "        [ True,  True,  True,  True,  True,  True,  True,  True,  True,  True,\n",
      "          True,  True,  True,  True,  True,  True,  True,  True,  True,  True,\n",
      "          True,  True,  True,  True,  True]])\n"
     ]
    },
    {
     "name": "stderr",
     "output_type": "stream",
     "text": [
      "\r",
      "Iteration:   0%|          | 11/17100 [00:59<25:15:04,  5.32s/it]"
     ]
    },
    {
     "name": "stdout",
     "output_type": "stream",
     "text": [
      "step:  11\n",
      "batch:  <utils_nlp.models.transformers.bertsum.data_loader.Batch object at 0x7f8535bf49e8>\n",
      "batch.segs:  tensor([[0, 0, 0,  ..., 1, 1, 1],\n",
      "        [0, 0, 0,  ..., 1, 1, 1],\n",
      "        [0, 0, 0,  ..., 0, 0, 0],\n",
      "        [0, 0, 0,  ..., 1, 1, 1],\n",
      "        [0, 0, 0,  ..., 0, 0, 0]])\n",
      "batch.clss:  tensor([[  0,  16,  26,  69,  85, 115, 153, 196, 207, 227, 250, 268, 310, 343,\n",
      "         370, 388, 405, 427, 438, 467, 488, 506],\n",
      "        [  0,  27,  49,  93, 121, 188, 215, 236, 268, 290, 339, 371, 397, 438,\n",
      "         463, 490,   0,   0,   0,   0,   0,   0],\n",
      "        [  0,  22,  45,  58,  68,  89, 103, 120, 133, 148, 161, 185, 198, 251,\n",
      "         270, 311, 333, 341, 361, 388, 397,   0],\n",
      "        [  0,  16,  30,  48,  63, 102, 116, 157, 171, 184, 212, 289, 303, 328,\n",
      "         350, 393, 436, 471,   0,   0,   0,   0],\n",
      "        [  0,  37,  82,  99, 127, 152, 162, 177, 207, 237, 270, 294, 304, 324,\n",
      "         354, 383, 411, 472, 508,   0,   0,   0]])\n",
      "batch.mask:  tensor([[True, True, True,  ..., True, True, True],\n",
      "        [True, True, True,  ..., True, True, True],\n",
      "        [True, True, True,  ..., True, True, True],\n",
      "        [True, True, True,  ..., True, True, True],\n",
      "        [True, True, True,  ..., True, True, True]])\n",
      "batch.mask_cls:  tensor([[ True,  True,  True,  True,  True,  True,  True,  True,  True,  True,\n",
      "          True,  True,  True,  True,  True,  True,  True,  True,  True,  True,\n",
      "          True,  True],\n",
      "        [ True,  True,  True,  True,  True,  True,  True,  True,  True,  True,\n",
      "          True,  True,  True,  True,  True,  True, False, False, False, False,\n",
      "         False, False],\n",
      "        [ True,  True,  True,  True,  True,  True,  True,  True,  True,  True,\n",
      "          True,  True,  True,  True,  True,  True,  True,  True,  True,  True,\n",
      "          True, False],\n",
      "        [ True,  True,  True,  True,  True,  True,  True,  True,  True,  True,\n",
      "          True,  True,  True,  True,  True,  True,  True,  True, False, False,\n",
      "         False, False],\n",
      "        [ True,  True,  True,  True,  True,  True,  True,  True,  True,  True,\n",
      "          True,  True,  True,  True,  True,  True,  True,  True,  True, False,\n",
      "         False, False]])\n"
     ]
    },
    {
     "name": "stderr",
     "output_type": "stream",
     "text": [
      "\r",
      "Iteration:   0%|          | 12/17100 [01:05<25:28:10,  5.37s/it]"
     ]
    },
    {
     "name": "stdout",
     "output_type": "stream",
     "text": [
      "step:  12\n",
      "batch:  <utils_nlp.models.transformers.bertsum.data_loader.Batch object at 0x7f8535c629e8>\n",
      "batch.segs:  tensor([[0, 0, 0,  ..., 1, 1, 1],\n",
      "        [0, 0, 0,  ..., 1, 1, 1],\n",
      "        [0, 0, 0,  ..., 0, 0, 0],\n",
      "        [0, 0, 0,  ..., 1, 1, 1],\n",
      "        [0, 0, 0,  ..., 1, 1, 1]])\n",
      "batch.clss:  tensor([[  0,  51, 117, 163, 190, 211, 240, 270, 296, 333, 443, 457, 468, 494,\n",
      "           0,   0,   0,   0,   0,   0,   0,   0],\n",
      "        [  0,  22,  63,  97, 138, 162, 225, 273, 301, 325, 346, 375,   0,   0,\n",
      "           0,   0,   0,   0,   0,   0,   0,   0],\n",
      "        [  0,  19,  43,  73,  95, 118, 164, 178, 207, 255, 292, 315, 365, 385,\n",
      "         425,   0,   0,   0,   0,   0,   0,   0],\n",
      "        [  0,  46,  77,  94, 111, 140, 196, 228, 283, 313, 335, 374, 407, 418,\n",
      "         466, 495,   0,   0,   0,   0,   0,   0],\n",
      "        [  0,  30,  55,  71,  99, 112, 130, 147, 177, 189, 200, 226, 241, 250,\n",
      "         269, 328, 359, 377, 392, 401, 414, 448]])\n",
      "batch.mask:  tensor([[True, True, True,  ..., True, True, True],\n",
      "        [True, True, True,  ..., True, True, True],\n",
      "        [True, True, True,  ..., True, True, True],\n",
      "        [True, True, True,  ..., True, True, True],\n",
      "        [True, True, True,  ..., True, True, True]])\n",
      "batch.mask_cls:  tensor([[ True,  True,  True,  True,  True,  True,  True,  True,  True,  True,\n",
      "          True,  True,  True,  True, False, False, False, False, False, False,\n",
      "         False, False],\n",
      "        [ True,  True,  True,  True,  True,  True,  True,  True,  True,  True,\n",
      "          True,  True, False, False, False, False, False, False, False, False,\n",
      "         False, False],\n",
      "        [ True,  True,  True,  True,  True,  True,  True,  True,  True,  True,\n",
      "          True,  True,  True,  True,  True, False, False, False, False, False,\n",
      "         False, False],\n",
      "        [ True,  True,  True,  True,  True,  True,  True,  True,  True,  True,\n",
      "          True,  True,  True,  True,  True,  True, False, False, False, False,\n",
      "         False, False],\n",
      "        [ True,  True,  True,  True,  True,  True,  True,  True,  True,  True,\n",
      "          True,  True,  True,  True,  True,  True,  True,  True,  True,  True,\n",
      "          True,  True]])\n"
     ]
    },
    {
     "name": "stderr",
     "output_type": "stream",
     "text": [
      "\r",
      "Iteration:   0%|          | 13/17100 [01:10<25:09:37,  5.30s/it]"
     ]
    },
    {
     "name": "stdout",
     "output_type": "stream",
     "text": [
      "step:  13\n",
      "batch:  <utils_nlp.models.transformers.bertsum.data_loader.Batch object at 0x7f8535cccc88>\n",
      "batch.segs:  tensor([[0, 0, 0,  ..., 0, 0, 0],\n",
      "        [0, 0, 0,  ..., 1, 1, 1],\n",
      "        [0, 0, 0,  ..., 0, 0, 0],\n",
      "        [0, 0, 0,  ..., 0, 0, 0],\n",
      "        [0, 0, 0,  ..., 0, 0, 0]])\n",
      "batch.clss:  tensor([[  0,  38,  77, 132, 165, 187, 211, 224, 273, 329, 365, 397, 406, 433,\n",
      "         446, 470, 486,   0,   0,   0,   0],\n",
      "        [  0,  22,  55, 153, 183, 237, 248, 292, 309, 348, 400, 411, 446, 472,\n",
      "           0,   0,   0,   0,   0,   0,   0],\n",
      "        [  0,  61,  87, 129, 154, 176, 212, 247, 269, 320, 340, 368, 386, 408,\n",
      "         431, 451, 483,   0,   0,   0,   0],\n",
      "        [  0,  63,  81, 123, 172, 234, 256, 269, 294, 346, 364, 378, 403, 456,\n",
      "         491,   0,   0,   0,   0,   0,   0],\n",
      "        [  0,  28,  39,  54,  69,  98, 122, 179, 188, 226, 239, 267, 301, 326,\n",
      "         347, 370, 394, 411, 424, 449, 490]])\n",
      "batch.mask:  tensor([[True, True, True,  ..., True, True, True],\n",
      "        [True, True, True,  ..., True, True, True],\n",
      "        [True, True, True,  ..., True, True, True],\n",
      "        [True, True, True,  ..., True, True, True],\n",
      "        [True, True, True,  ..., True, True, True]])\n",
      "batch.mask_cls:  tensor([[ True,  True,  True,  True,  True,  True,  True,  True,  True,  True,\n",
      "          True,  True,  True,  True,  True,  True,  True, False, False, False,\n",
      "         False],\n",
      "        [ True,  True,  True,  True,  True,  True,  True,  True,  True,  True,\n",
      "          True,  True,  True,  True, False, False, False, False, False, False,\n",
      "         False],\n",
      "        [ True,  True,  True,  True,  True,  True,  True,  True,  True,  True,\n",
      "          True,  True,  True,  True,  True,  True,  True, False, False, False,\n",
      "         False],\n",
      "        [ True,  True,  True,  True,  True,  True,  True,  True,  True,  True,\n",
      "          True,  True,  True,  True,  True, False, False, False, False, False,\n",
      "         False],\n",
      "        [ True,  True,  True,  True,  True,  True,  True,  True,  True,  True,\n",
      "          True,  True,  True,  True,  True,  True,  True,  True,  True,  True,\n",
      "          True]])\n"
     ]
    },
    {
     "name": "stderr",
     "output_type": "stream",
     "text": [
      "\r",
      "Iteration:   0%|          | 14/17100 [01:15<25:25:03,  5.36s/it]"
     ]
    },
    {
     "name": "stdout",
     "output_type": "stream",
     "text": [
      "step:  14\n",
      "batch:  <utils_nlp.models.transformers.bertsum.data_loader.Batch object at 0x7f8535ccc1d0>\n",
      "batch.segs:  tensor([[0, 0, 0,  ..., 1, 1, 1],\n",
      "        [0, 0, 0,  ..., 1, 1, 1],\n",
      "        [0, 0, 0,  ..., 0, 0, 0],\n",
      "        [0, 0, 0,  ..., 0, 0, 0],\n",
      "        [0, 0, 0,  ..., 1, 1, 1]])\n",
      "batch.clss:  tensor([[  0,  29,  43,  70, 157, 171, 208, 267, 323, 343,   0,   0,   0,   0,\n",
      "           0,   0,   0,   0,   0,   0,   0,   0],\n",
      "        [  0,  40,  90, 114, 155, 182, 216, 293, 330, 354, 404, 454, 479, 493,\n",
      "           0,   0,   0,   0,   0,   0,   0,   0],\n",
      "        [  0,  25,  46,  66,  76, 103, 129, 139, 151, 183, 196, 224, 233, 248,\n",
      "         266, 279, 299,   0,   0,   0,   0,   0],\n",
      "        [  0,  14,  37,  87, 101, 133, 152, 169, 184, 226, 252, 281, 320, 337,\n",
      "         362, 382, 409, 451, 478,   0,   0,   0],\n",
      "        [  0,  15,  43,  62,  72,  87, 133, 152, 161, 178, 204, 224, 246, 286,\n",
      "         308, 343, 361, 403, 425, 448, 472, 486]])\n",
      "batch.mask:  tensor([[True, True, True,  ..., True, True, True],\n",
      "        [True, True, True,  ..., True, True, True],\n",
      "        [True, True, True,  ..., True, True, True],\n",
      "        [True, True, True,  ..., True, True, True],\n",
      "        [True, True, True,  ..., True, True, True]])\n",
      "batch.mask_cls:  tensor([[ True,  True,  True,  True,  True,  True,  True,  True,  True,  True,\n",
      "         False, False, False, False, False, False, False, False, False, False,\n",
      "         False, False],\n",
      "        [ True,  True,  True,  True,  True,  True,  True,  True,  True,  True,\n",
      "          True,  True,  True,  True, False, False, False, False, False, False,\n",
      "         False, False],\n",
      "        [ True,  True,  True,  True,  True,  True,  True,  True,  True,  True,\n",
      "          True,  True,  True,  True,  True,  True,  True, False, False, False,\n",
      "         False, False],\n",
      "        [ True,  True,  True,  True,  True,  True,  True,  True,  True,  True,\n",
      "          True,  True,  True,  True,  True,  True,  True,  True,  True, False,\n",
      "         False, False],\n",
      "        [ True,  True,  True,  True,  True,  True,  True,  True,  True,  True,\n",
      "          True,  True,  True,  True,  True,  True,  True,  True,  True,  True,\n",
      "          True,  True]])\n"
     ]
    },
    {
     "name": "stderr",
     "output_type": "stream",
     "text": [
      "\r",
      "Iteration:   0%|          | 15/17100 [01:21<25:03:15,  5.28s/it]"
     ]
    },
    {
     "name": "stdout",
     "output_type": "stream",
     "text": [
      "step:  15\n",
      "batch:  <utils_nlp.models.transformers.bertsum.data_loader.Batch object at 0x7f8535be40f0>\n",
      "batch.segs:  tensor([[0, 0, 0,  ..., 1, 1, 1],\n",
      "        [0, 0, 0,  ..., 1, 1, 1],\n",
      "        [0, 0, 0,  ..., 0, 0, 0],\n",
      "        [0, 0, 0,  ..., 1, 1, 1],\n",
      "        [0, 0, 0,  ..., 0, 1, 1]])\n",
      "batch.clss:  tensor([[  0,  10,  24,  54,  87, 113, 161, 207, 251, 292,   0,   0,   0,   0,\n",
      "           0,   0,   0,   0,   0,   0,   0,   0,   0],\n",
      "        [  0,  28,  44,  99, 142, 178, 233, 257, 314, 350, 390, 404, 425, 488,\n",
      "           0,   0,   0,   0,   0,   0,   0,   0,   0],\n",
      "        [  0,  16,  27,  39,  63,  80, 100, 124, 142, 162, 172, 188, 219, 235,\n",
      "         249, 285, 310, 323, 357, 376, 436, 457, 500],\n",
      "        [  0,  47, 121, 150, 204, 224, 263, 313, 341, 355, 387, 420, 450, 463,\n",
      "         482, 504,   0,   0,   0,   0,   0,   0,   0],\n",
      "        [  0,  22,  50,  64,  76, 100, 138, 155, 191, 227, 244, 256, 297, 307,\n",
      "         351, 376, 396, 420, 430, 477, 493, 510,   0]])\n",
      "batch.mask:  tensor([[True, True, True,  ..., True, True, True],\n",
      "        [True, True, True,  ..., True, True, True],\n",
      "        [True, True, True,  ..., True, True, True],\n",
      "        [True, True, True,  ..., True, True, True],\n",
      "        [True, True, True,  ..., True, True, True]])\n",
      "batch.mask_cls:  tensor([[ True,  True,  True,  True,  True,  True,  True,  True,  True,  True,\n",
      "         False, False, False, False, False, False, False, False, False, False,\n",
      "         False, False, False],\n",
      "        [ True,  True,  True,  True,  True,  True,  True,  True,  True,  True,\n",
      "          True,  True,  True,  True, False, False, False, False, False, False,\n",
      "         False, False, False],\n",
      "        [ True,  True,  True,  True,  True,  True,  True,  True,  True,  True,\n",
      "          True,  True,  True,  True,  True,  True,  True,  True,  True,  True,\n",
      "          True,  True,  True],\n",
      "        [ True,  True,  True,  True,  True,  True,  True,  True,  True,  True,\n",
      "          True,  True,  True,  True,  True,  True, False, False, False, False,\n",
      "         False, False, False],\n",
      "        [ True,  True,  True,  True,  True,  True,  True,  True,  True,  True,\n",
      "          True,  True,  True,  True,  True,  True,  True,  True,  True,  True,\n",
      "          True,  True, False]])\n"
     ]
    },
    {
     "name": "stderr",
     "output_type": "stream",
     "text": [
      "\r",
      "Iteration:   0%|          | 16/17100 [01:26<25:18:33,  5.33s/it]"
     ]
    },
    {
     "name": "stdout",
     "output_type": "stream",
     "text": [
      "step:  16\n",
      "batch:  <utils_nlp.models.transformers.bertsum.data_loader.Batch object at 0x7f8535c62e48>\n",
      "batch.segs:  tensor([[0, 0, 0,  ..., 0, 0, 0],\n",
      "        [0, 0, 0,  ..., 1, 1, 1],\n",
      "        [0, 0, 0,  ..., 1, 1, 1],\n",
      "        [0, 0, 0,  ..., 1, 1, 1],\n",
      "        [0, 0, 0,  ..., 1, 1, 1]])\n",
      "batch.clss:  tensor([[  0,  53,  64,  75,  93, 138, 214, 240, 274, 323, 366, 392, 421, 449,\n",
      "         478,   0,   0,   0,   0,   0],\n",
      "        [  0,  41,  88, 127, 135, 163, 189, 203, 240, 314, 372, 411, 459, 495,\n",
      "           0,   0,   0,   0,   0,   0],\n",
      "        [  0,  38,  65,  95, 111, 142, 175, 231, 273, 286, 329, 352, 369, 392,\n",
      "         426, 444, 467, 499,   0,   0],\n",
      "        [  0,  17,  45,  73,  86, 116, 132, 156, 172, 205, 238, 259, 278, 326,\n",
      "         364, 394, 453, 483,   0,   0],\n",
      "        [  0,   9,  26,  68,  99, 118, 140, 161, 180, 208, 222, 234, 248, 267,\n",
      "         295, 311, 320, 329, 337, 356]])\n",
      "batch.mask:  tensor([[True, True, True,  ..., True, True, True],\n",
      "        [True, True, True,  ..., True, True, True],\n",
      "        [True, True, True,  ..., True, True, True],\n",
      "        [True, True, True,  ..., True, True, True],\n",
      "        [True, True, True,  ..., True, True, True]])\n",
      "batch.mask_cls:  tensor([[ True,  True,  True,  True,  True,  True,  True,  True,  True,  True,\n",
      "          True,  True,  True,  True,  True, False, False, False, False, False],\n",
      "        [ True,  True,  True,  True,  True,  True,  True,  True,  True,  True,\n",
      "          True,  True,  True,  True, False, False, False, False, False, False],\n",
      "        [ True,  True,  True,  True,  True,  True,  True,  True,  True,  True,\n",
      "          True,  True,  True,  True,  True,  True,  True,  True, False, False],\n",
      "        [ True,  True,  True,  True,  True,  True,  True,  True,  True,  True,\n",
      "          True,  True,  True,  True,  True,  True,  True,  True, False, False],\n",
      "        [ True,  True,  True,  True,  True,  True,  True,  True,  True,  True,\n",
      "          True,  True,  True,  True,  True,  True,  True,  True,  True,  True]])\n"
     ]
    },
    {
     "name": "stderr",
     "output_type": "stream",
     "text": [
      "\r",
      "Iteration:   0%|          | 17/17100 [01:31<25:01:15,  5.27s/it]"
     ]
    },
    {
     "name": "stdout",
     "output_type": "stream",
     "text": [
      "step:  17\n",
      "batch:  <utils_nlp.models.transformers.bertsum.data_loader.Batch object at 0x7f8535be4ac8>\n",
      "batch.segs:  tensor([[0, 0, 0,  ..., 1, 1, 1],\n",
      "        [0, 0, 0,  ..., 0, 0, 0],\n",
      "        [0, 0, 0,  ..., 0, 0, 0],\n",
      "        [0, 0, 0,  ..., 0, 0, 0],\n",
      "        [0, 0, 0,  ..., 1, 1, 1]])\n",
      "batch.clss:  tensor([[  0,  42, 100, 113, 137, 181, 221, 344, 377, 390, 413, 427, 467, 483,\n",
      "           0,   0,   0,   0,   0],\n",
      "        [  0,  18,  75, 103, 120, 173, 210, 238, 263, 315, 342, 359, 384, 421,\n",
      "         445, 471, 494,   0,   0],\n",
      "        [  0,  26,  80, 120, 190, 200, 215, 229, 241, 271, 298, 314, 369, 379,\n",
      "         406, 421, 445, 467, 496],\n",
      "        [  0,  27,  66,  80,  88, 113, 186, 224, 256, 280, 324, 361, 395, 407,\n",
      "         460, 480, 504,   0,   0],\n",
      "        [  0,  47,  68,  80,  90, 129, 192, 225, 242, 310, 343, 381, 404, 430,\n",
      "         453, 471,   0,   0,   0]])\n",
      "batch.mask:  tensor([[True, True, True,  ..., True, True, True],\n",
      "        [True, True, True,  ..., True, True, True],\n",
      "        [True, True, True,  ..., True, True, True],\n",
      "        [True, True, True,  ..., True, True, True],\n",
      "        [True, True, True,  ..., True, True, True]])\n",
      "batch.mask_cls:  tensor([[ True,  True,  True,  True,  True,  True,  True,  True,  True,  True,\n",
      "          True,  True,  True,  True, False, False, False, False, False],\n",
      "        [ True,  True,  True,  True,  True,  True,  True,  True,  True,  True,\n",
      "          True,  True,  True,  True,  True,  True,  True, False, False],\n",
      "        [ True,  True,  True,  True,  True,  True,  True,  True,  True,  True,\n",
      "          True,  True,  True,  True,  True,  True,  True,  True,  True],\n",
      "        [ True,  True,  True,  True,  True,  True,  True,  True,  True,  True,\n",
      "          True,  True,  True,  True,  True,  True,  True, False, False],\n",
      "        [ True,  True,  True,  True,  True,  True,  True,  True,  True,  True,\n",
      "          True,  True,  True,  True,  True,  True, False, False, False]])\n"
     ]
    },
    {
     "name": "stderr",
     "output_type": "stream",
     "text": [
      "\r",
      "Iteration:   0%|          | 18/17100 [01:37<25:17:33,  5.33s/it]"
     ]
    },
    {
     "name": "stdout",
     "output_type": "stream",
     "text": [
      "step:  18\n",
      "batch:  <utils_nlp.models.transformers.bertsum.data_loader.Batch object at 0x7f8535a45390>\n",
      "batch.segs:  tensor([[0, 0, 0,  ..., 1, 1, 1],\n",
      "        [0, 0, 0,  ..., 1, 1, 1],\n",
      "        [0, 0, 0,  ..., 1, 1, 1],\n",
      "        [0, 0, 0,  ..., 0, 0, 0],\n",
      "        [0, 0, 0,  ..., 1, 1, 1]])\n",
      "batch.clss:  tensor([[  0,  56, 103, 136, 153, 161, 183, 236, 293, 316, 348, 389, 441, 474,\n",
      "           0,   0,   0,   0],\n",
      "        [  0,  27,  55,  84, 106, 130, 149, 173, 211, 237, 260, 276, 323, 374,\n",
      "           0,   0,   0,   0],\n",
      "        [  0,  52, 115, 170, 198, 229, 271, 316, 411, 484,   0,   0,   0,   0,\n",
      "           0,   0,   0,   0],\n",
      "        [  0,  31,  50,  73, 116, 136, 155, 166, 178, 193, 209, 226, 237, 257,\n",
      "         282,   0,   0,   0],\n",
      "        [  0,  12,  32,  57,  75, 112, 149, 187, 206, 232, 248, 288, 342, 366,\n",
      "         381, 423, 455, 477]])\n",
      "batch.mask:  tensor([[True, True, True,  ..., True, True, True],\n",
      "        [True, True, True,  ..., True, True, True],\n",
      "        [True, True, True,  ..., True, True, True],\n",
      "        [True, True, True,  ..., True, True, True],\n",
      "        [True, True, True,  ..., True, True, True]])\n",
      "batch.mask_cls:  tensor([[ True,  True,  True,  True,  True,  True,  True,  True,  True,  True,\n",
      "          True,  True,  True,  True, False, False, False, False],\n",
      "        [ True,  True,  True,  True,  True,  True,  True,  True,  True,  True,\n",
      "          True,  True,  True,  True, False, False, False, False],\n",
      "        [ True,  True,  True,  True,  True,  True,  True,  True,  True,  True,\n",
      "         False, False, False, False, False, False, False, False],\n",
      "        [ True,  True,  True,  True,  True,  True,  True,  True,  True,  True,\n",
      "          True,  True,  True,  True,  True, False, False, False],\n",
      "        [ True,  True,  True,  True,  True,  True,  True,  True,  True,  True,\n",
      "          True,  True,  True,  True,  True,  True,  True,  True]])\n"
     ]
    },
    {
     "name": "stderr",
     "output_type": "stream",
     "text": [
      "\r",
      "Iteration:   0%|          | 19/17100 [01:42<25:01:44,  5.28s/it]"
     ]
    },
    {
     "name": "stdout",
     "output_type": "stream",
     "text": [
      "step:  19\n",
      "batch:  <utils_nlp.models.transformers.bertsum.data_loader.Batch object at 0x7f8535a453c8>\n",
      "batch.segs:  tensor([[0, 0, 0,  ..., 0, 0, 0],\n",
      "        [0, 0, 0,  ..., 1, 1, 1],\n",
      "        [0, 0, 0,  ..., 0, 0, 0],\n",
      "        [0, 0, 0,  ..., 1, 1, 1],\n",
      "        [0, 0, 0,  ..., 1, 1, 1]])\n",
      "batch.clss:  tensor([[  0,  17,  42,  63,  88, 104, 129, 150, 163, 193, 207, 253, 268, 286,\n",
      "         321, 354, 365, 403, 452, 482, 504],\n",
      "        [  0,  17,  36,  52,  62,  75,  87, 101, 128, 167, 217, 255, 311, 331,\n",
      "         357, 408, 427, 455, 471, 500,   0],\n",
      "        [  0,  31,  55,  89, 140, 180, 206,   0,   0,   0,   0,   0,   0,   0,\n",
      "           0,   0,   0,   0,   0,   0,   0],\n",
      "        [  0,  28,  47,  72,  97, 132, 158, 203, 254, 288, 313, 347, 367, 384,\n",
      "         412, 447, 479, 498,   0,   0,   0],\n",
      "        [  0,  25,  72,  89, 135, 157, 196, 220, 252, 275, 296, 314, 326, 361,\n",
      "         386, 434, 472, 502,   0,   0,   0]])\n",
      "batch.mask:  tensor([[True, True, True,  ..., True, True, True],\n",
      "        [True, True, True,  ..., True, True, True],\n",
      "        [True, True, True,  ..., True, True, True],\n",
      "        [True, True, True,  ..., True, True, True],\n",
      "        [True, True, True,  ..., True, True, True]])\n",
      "batch.mask_cls:  tensor([[ True,  True,  True,  True,  True,  True,  True,  True,  True,  True,\n",
      "          True,  True,  True,  True,  True,  True,  True,  True,  True,  True,\n",
      "          True],\n",
      "        [ True,  True,  True,  True,  True,  True,  True,  True,  True,  True,\n",
      "          True,  True,  True,  True,  True,  True,  True,  True,  True,  True,\n",
      "         False],\n",
      "        [ True,  True,  True,  True,  True,  True,  True, False, False, False,\n",
      "         False, False, False, False, False, False, False, False, False, False,\n",
      "         False],\n",
      "        [ True,  True,  True,  True,  True,  True,  True,  True,  True,  True,\n",
      "          True,  True,  True,  True,  True,  True,  True,  True, False, False,\n",
      "         False],\n",
      "        [ True,  True,  True,  True,  True,  True,  True,  True,  True,  True,\n",
      "          True,  True,  True,  True,  True,  True,  True,  True, False, False,\n",
      "         False]])\n"
     ]
    },
    {
     "name": "stderr",
     "output_type": "stream",
     "text": [
      "\r",
      "Iteration:   0%|          | 20/17100 [01:47<25:18:03,  5.33s/it]"
     ]
    },
    {
     "name": "stdout",
     "output_type": "stream",
     "text": [
      "step:  20\n",
      "batch:  <utils_nlp.models.transformers.bertsum.data_loader.Batch object at 0x7f8535c62be0>\n",
      "batch.segs:  tensor([[0, 0, 0,  ..., 0, 0, 0],\n",
      "        [0, 0, 0,  ..., 0, 0, 0],\n",
      "        [0, 0, 0,  ..., 1, 1, 1],\n",
      "        [0, 0, 0,  ..., 0, 0, 0],\n",
      "        [0, 0, 0,  ..., 1, 1, 1]])\n",
      "batch.clss:  tensor([[  0,  47,  74, 112, 140, 162, 205, 225, 267, 298, 331, 352, 408, 482,\n",
      "         502,   0,   0,   0,   0,   0,   0],\n",
      "        [  0,  32,  74,  91, 158, 175, 198, 242, 270, 293, 305, 332, 381, 417,\n",
      "         443,   0,   0,   0,   0,   0,   0],\n",
      "        [  0,  38,  64,  78, 106, 134, 179, 200, 220, 250, 299, 332, 355, 381,\n",
      "         418, 450, 468, 492,   0,   0,   0],\n",
      "        [  0,  37,  61,  85, 134, 153, 162, 184, 196, 222, 240, 254, 275, 330,\n",
      "         343, 369, 411, 428, 459, 477, 504],\n",
      "        [  0,  29,  79, 126, 177, 230, 263, 281, 311, 330, 364, 392, 407, 446,\n",
      "         464, 490,   0,   0,   0,   0,   0]])\n",
      "batch.mask:  tensor([[True, True, True,  ..., True, True, True],\n",
      "        [True, True, True,  ..., True, True, True],\n",
      "        [True, True, True,  ..., True, True, True],\n",
      "        [True, True, True,  ..., True, True, True],\n",
      "        [True, True, True,  ..., True, True, True]])\n",
      "batch.mask_cls:  tensor([[ True,  True,  True,  True,  True,  True,  True,  True,  True,  True,\n",
      "          True,  True,  True,  True,  True, False, False, False, False, False,\n",
      "         False],\n",
      "        [ True,  True,  True,  True,  True,  True,  True,  True,  True,  True,\n",
      "          True,  True,  True,  True,  True, False, False, False, False, False,\n",
      "         False],\n",
      "        [ True,  True,  True,  True,  True,  True,  True,  True,  True,  True,\n",
      "          True,  True,  True,  True,  True,  True,  True,  True, False, False,\n",
      "         False],\n",
      "        [ True,  True,  True,  True,  True,  True,  True,  True,  True,  True,\n",
      "          True,  True,  True,  True,  True,  True,  True,  True,  True,  True,\n",
      "          True],\n",
      "        [ True,  True,  True,  True,  True,  True,  True,  True,  True,  True,\n",
      "          True,  True,  True,  True,  True,  True, False, False, False, False,\n",
      "         False]])\n"
     ]
    },
    {
     "name": "stderr",
     "output_type": "stream",
     "text": [
      "\r",
      "Iteration:   0%|          | 21/17100 [01:52<25:01:31,  5.27s/it]"
     ]
    },
    {
     "name": "stdout",
     "output_type": "stream",
     "text": [
      "step:  21\n",
      "batch:  <utils_nlp.models.transformers.bertsum.data_loader.Batch object at 0x7f8535c62978>\n",
      "batch.segs:  tensor([[0, 0, 0,  ..., 1, 1, 1],\n",
      "        [0, 0, 0,  ..., 0, 0, 0],\n",
      "        [0, 0, 0,  ..., 1, 1, 1],\n",
      "        [0, 0, 0,  ..., 0, 0, 0],\n",
      "        [0, 0, 0,  ..., 0, 0, 0]])\n",
      "batch.clss:  tensor([[  0,  30,  60,  74,  94, 134, 175, 221, 240, 264, 290, 316, 335, 376,\n",
      "         401, 427, 469, 489,   0,   0,   0],\n",
      "        [  0,  44,  93, 129, 155, 258, 328, 370, 403, 481, 503,   0,   0,   0,\n",
      "           0,   0,   0,   0,   0,   0,   0],\n",
      "        [  0,  19,  48,  70,  98, 119, 131, 154, 189, 205, 227, 240, 258, 289,\n",
      "         314, 375, 410, 449, 476, 503,   0],\n",
      "        [  0,  40,  64,  79, 107, 130, 143, 172, 209, 236, 262, 291, 325, 343,\n",
      "         367, 407, 444, 464, 490,   0,   0],\n",
      "        [  0,  27,  39,  71,  99, 129, 144, 182, 202, 244, 281, 301, 320, 344,\n",
      "         356, 377, 399, 414, 436, 451, 471]])\n",
      "batch.mask:  tensor([[True, True, True,  ..., True, True, True],\n",
      "        [True, True, True,  ..., True, True, True],\n",
      "        [True, True, True,  ..., True, True, True],\n",
      "        [True, True, True,  ..., True, True, True],\n",
      "        [True, True, True,  ..., True, True, True]])\n",
      "batch.mask_cls:  tensor([[ True,  True,  True,  True,  True,  True,  True,  True,  True,  True,\n",
      "          True,  True,  True,  True,  True,  True,  True,  True, False, False,\n",
      "         False],\n",
      "        [ True,  True,  True,  True,  True,  True,  True,  True,  True,  True,\n",
      "          True, False, False, False, False, False, False, False, False, False,\n",
      "         False],\n",
      "        [ True,  True,  True,  True,  True,  True,  True,  True,  True,  True,\n",
      "          True,  True,  True,  True,  True,  True,  True,  True,  True,  True,\n",
      "         False],\n",
      "        [ True,  True,  True,  True,  True,  True,  True,  True,  True,  True,\n",
      "          True,  True,  True,  True,  True,  True,  True,  True,  True, False,\n",
      "         False],\n",
      "        [ True,  True,  True,  True,  True,  True,  True,  True,  True,  True,\n",
      "          True,  True,  True,  True,  True,  True,  True,  True,  True,  True,\n",
      "          True]])\n"
     ]
    },
    {
     "name": "stderr",
     "output_type": "stream",
     "text": [
      "\r",
      "Iteration:   0%|          | 22/17100 [02:00<27:55:14,  5.89s/it]"
     ]
    },
    {
     "name": "stdout",
     "output_type": "stream",
     "text": [
      "step:  22\n",
      "batch:  <utils_nlp.models.transformers.bertsum.data_loader.Batch object at 0x7f8535a45390>\n",
      "batch.segs:  tensor([[0, 0, 0,  ..., 1, 1, 1],\n",
      "        [0, 0, 0,  ..., 0, 0, 0],\n",
      "        [0, 0, 0,  ..., 0, 0, 0],\n",
      "        [0, 0, 0,  ..., 0, 0, 0],\n",
      "        [0, 0, 0,  ..., 0, 0, 0]])\n",
      "batch.clss:  tensor([[  0,  31,  54,  69,  85, 112, 131, 141, 154, 187, 228, 264, 290, 302,\n",
      "         314, 336, 346, 410, 447, 479, 493, 506],\n",
      "        [  0,  36,  88, 128, 159, 176, 201, 213, 237, 276, 294,   0,   0,   0,\n",
      "           0,   0,   0,   0,   0,   0,   0,   0],\n",
      "        [  0,  58,  78, 105, 122, 153, 196, 267, 277, 289, 308, 347, 361, 378,\n",
      "         402, 430, 448, 475, 497,   0,   0,   0],\n",
      "        [  0,  43, 117, 166, 188, 220, 256, 270, 287, 300, 324, 336, 348, 362,\n",
      "         379, 398, 420, 429, 458,   0,   0,   0],\n",
      "        [  0,  20,  64,  87, 109, 135, 168, 192, 219, 234, 265, 288, 317, 361,\n",
      "         388, 419, 449, 461, 501,   0,   0,   0]])\n",
      "batch.mask:  tensor([[True, True, True,  ..., True, True, True],\n",
      "        [True, True, True,  ..., True, True, True],\n",
      "        [True, True, True,  ..., True, True, True],\n",
      "        [True, True, True,  ..., True, True, True],\n",
      "        [True, True, True,  ..., True, True, True]])\n",
      "batch.mask_cls:  tensor([[ True,  True,  True,  True,  True,  True,  True,  True,  True,  True,\n",
      "          True,  True,  True,  True,  True,  True,  True,  True,  True,  True,\n",
      "          True,  True],\n",
      "        [ True,  True,  True,  True,  True,  True,  True,  True,  True,  True,\n",
      "          True, False, False, False, False, False, False, False, False, False,\n",
      "         False, False],\n",
      "        [ True,  True,  True,  True,  True,  True,  True,  True,  True,  True,\n",
      "          True,  True,  True,  True,  True,  True,  True,  True,  True, False,\n",
      "         False, False],\n",
      "        [ True,  True,  True,  True,  True,  True,  True,  True,  True,  True,\n",
      "          True,  True,  True,  True,  True,  True,  True,  True,  True, False,\n",
      "         False, False],\n",
      "        [ True,  True,  True,  True,  True,  True,  True,  True,  True,  True,\n",
      "          True,  True,  True,  True,  True,  True,  True,  True,  True, False,\n",
      "         False, False]])\n"
     ]
    },
    {
     "name": "stderr",
     "output_type": "stream",
     "text": [
      "\r",
      "Iteration:   0%|          | 23/17100 [02:05<26:51:05,  5.66s/it]"
     ]
    },
    {
     "name": "stdout",
     "output_type": "stream",
     "text": [
      "step:  23\n",
      "batch:  <utils_nlp.models.transformers.bertsum.data_loader.Batch object at 0x7f8535be4a20>\n",
      "batch.segs:  tensor([[0, 0, 0,  ..., 1, 1, 0],\n",
      "        [0, 0, 0,  ..., 0, 1, 1],\n",
      "        [0, 0, 0,  ..., 0, 0, 0],\n",
      "        [0, 0, 0,  ..., 1, 1, 1],\n",
      "        [0, 0, 0,  ..., 1, 1, 1]])\n",
      "batch.clss:  tensor([[  0,  23,  48,  62,  98, 115, 158, 172, 218, 238, 255, 297, 323, 345,\n",
      "         371, 403, 456, 472, 483, 498,   0,   0,   0,   0,   0,   0,   0,   0],\n",
      "        [  0,  18,  36,  52,  75,  88, 104, 120, 149, 171, 213, 232, 264, 279,\n",
      "         308, 323, 388, 431, 448, 480, 489, 510,   0,   0,   0,   0,   0,   0],\n",
      "        [  0,  56,  84, 121, 156, 183, 211, 231, 253, 285, 331, 360, 387, 413,\n",
      "         432, 476, 506,   0,   0,   0,   0,   0,   0,   0,   0,   0,   0,   0],\n",
      "        [  0,  26,  48,  58,  68,  95, 119, 129, 149, 162, 192, 208, 221, 247,\n",
      "         277, 290, 303, 312, 354, 364, 378, 388, 422, 435, 452, 473, 488, 498],\n",
      "        [  0,  24,  47,  76, 107, 133, 143, 170, 207, 237, 262, 298, 339, 362,\n",
      "         410, 468, 485, 506,   0,   0,   0,   0,   0,   0,   0,   0,   0,   0]])\n",
      "batch.mask:  tensor([[True, True, True,  ..., True, True, True],\n",
      "        [True, True, True,  ..., True, True, True],\n",
      "        [True, True, True,  ..., True, True, True],\n",
      "        [True, True, True,  ..., True, True, True],\n",
      "        [True, True, True,  ..., True, True, True]])\n",
      "batch.mask_cls:  tensor([[ True,  True,  True,  True,  True,  True,  True,  True,  True,  True,\n",
      "          True,  True,  True,  True,  True,  True,  True,  True,  True,  True,\n",
      "         False, False, False, False, False, False, False, False],\n",
      "        [ True,  True,  True,  True,  True,  True,  True,  True,  True,  True,\n",
      "          True,  True,  True,  True,  True,  True,  True,  True,  True,  True,\n",
      "          True,  True, False, False, False, False, False, False],\n",
      "        [ True,  True,  True,  True,  True,  True,  True,  True,  True,  True,\n",
      "          True,  True,  True,  True,  True,  True,  True, False, False, False,\n",
      "         False, False, False, False, False, False, False, False],\n",
      "        [ True,  True,  True,  True,  True,  True,  True,  True,  True,  True,\n",
      "          True,  True,  True,  True,  True,  True,  True,  True,  True,  True,\n",
      "          True,  True,  True,  True,  True,  True,  True,  True],\n",
      "        [ True,  True,  True,  True,  True,  True,  True,  True,  True,  True,\n",
      "          True,  True,  True,  True,  True,  True,  True,  True, False, False,\n",
      "         False, False, False, False, False, False, False, False]])\n"
     ]
    },
    {
     "name": "stderr",
     "output_type": "stream",
     "text": [
      "\r",
      "Iteration:   0%|          | 24/17100 [02:10<26:37:01,  5.61s/it]"
     ]
    },
    {
     "name": "stdout",
     "output_type": "stream",
     "text": [
      "step:  24\n",
      "batch:  <utils_nlp.models.transformers.bertsum.data_loader.Batch object at 0x7f8535cd9be0>\n",
      "batch.segs:  tensor([[0, 0, 0,  ..., 0, 0, 0],\n",
      "        [0, 0, 0,  ..., 0, 0, 0],\n",
      "        [0, 0, 0,  ..., 1, 1, 1],\n",
      "        [0, 0, 0,  ..., 1, 1, 1],\n",
      "        [0, 0, 0,  ..., 0, 0, 0]])\n",
      "batch.clss:  tensor([[  0,  33,  51,  90, 145, 194, 237, 291, 338, 363, 394, 419, 441, 454,\n",
      "         490,   0,   0,   0,   0,   0,   0,   0],\n",
      "        [  0,  15,  47,  85, 133, 174, 240, 262, 292, 319, 361, 440, 454,   0,\n",
      "           0,   0,   0,   0,   0,   0,   0,   0],\n",
      "        [  0,  30,  52,  66,  86, 124, 156, 177, 197, 227, 254, 278, 304, 320,\n",
      "         334, 352, 388, 419,   0,   0,   0,   0],\n",
      "        [  0,  20,  34,  66,  84,  98, 119, 156, 204, 235, 252, 272, 302, 317,\n",
      "         336, 369, 391, 418, 454, 478, 495, 509],\n",
      "        [  0,  20,  54,  75,  93, 128, 174, 194, 213,   0,   0,   0,   0,   0,\n",
      "           0,   0,   0,   0,   0,   0,   0,   0]])\n",
      "batch.mask:  tensor([[True, True, True,  ..., True, True, True],\n",
      "        [True, True, True,  ..., True, True, True],\n",
      "        [True, True, True,  ..., True, True, True],\n",
      "        [True, True, True,  ..., True, True, True],\n",
      "        [True, True, True,  ..., True, True, True]])\n",
      "batch.mask_cls:  tensor([[ True,  True,  True,  True,  True,  True,  True,  True,  True,  True,\n",
      "          True,  True,  True,  True,  True, False, False, False, False, False,\n",
      "         False, False],\n",
      "        [ True,  True,  True,  True,  True,  True,  True,  True,  True,  True,\n",
      "          True,  True,  True, False, False, False, False, False, False, False,\n",
      "         False, False],\n",
      "        [ True,  True,  True,  True,  True,  True,  True,  True,  True,  True,\n",
      "          True,  True,  True,  True,  True,  True,  True,  True, False, False,\n",
      "         False, False],\n",
      "        [ True,  True,  True,  True,  True,  True,  True,  True,  True,  True,\n",
      "          True,  True,  True,  True,  True,  True,  True,  True,  True,  True,\n",
      "          True,  True],\n",
      "        [ True,  True,  True,  True,  True,  True,  True,  True,  True, False,\n",
      "         False, False, False, False, False, False, False, False, False, False,\n",
      "         False, False]])\n"
     ]
    },
    {
     "name": "stderr",
     "output_type": "stream",
     "text": [
      "\r",
      "Iteration:   0%|          | 25/17100 [02:15<25:52:59,  5.46s/it]"
     ]
    },
    {
     "name": "stdout",
     "output_type": "stream",
     "text": [
      "step:  25\n",
      "batch:  <utils_nlp.models.transformers.bertsum.data_loader.Batch object at 0x7f8535a45390>\n",
      "batch.segs:  tensor([[0, 0, 0,  ..., 1, 1, 1],\n",
      "        [0, 0, 0,  ..., 0, 0, 0],\n",
      "        [0, 0, 0,  ..., 0, 0, 0],\n",
      "        [0, 0, 0,  ..., 0, 1, 1],\n",
      "        [0, 0, 0,  ..., 0, 1, 1]])\n",
      "batch.clss:  tensor([[  0,  15,  34,  89, 109, 135, 165, 195, 236, 271, 284, 315, 343, 353,\n",
      "         361, 389, 400, 411, 460, 494],\n",
      "        [  0,  27,  41,  62,  87, 111, 141, 181, 200, 223, 264, 285, 338, 350,\n",
      "         378, 405, 434, 474, 497,   0],\n",
      "        [  0,  32,  75,  87, 119, 138, 158, 202, 244, 276, 353, 367, 385, 408,\n",
      "         423, 459, 486,   0,   0,   0],\n",
      "        [  0,  48,  99, 139, 164, 204, 245, 263, 285, 305, 334, 354, 414, 452,\n",
      "         483, 510,   0,   0,   0,   0],\n",
      "        [  0,   9,  27,  41,  64,  90, 123, 141, 177, 206, 246, 272, 321, 330,\n",
      "         357, 430, 473, 510,   0,   0]])\n",
      "batch.mask:  tensor([[True, True, True,  ..., True, True, True],\n",
      "        [True, True, True,  ..., True, True, True],\n",
      "        [True, True, True,  ..., True, True, True],\n",
      "        [True, True, True,  ..., True, True, True],\n",
      "        [True, True, True,  ..., True, True, True]])\n",
      "batch.mask_cls:  tensor([[ True,  True,  True,  True,  True,  True,  True,  True,  True,  True,\n",
      "          True,  True,  True,  True,  True,  True,  True,  True,  True,  True],\n",
      "        [ True,  True,  True,  True,  True,  True,  True,  True,  True,  True,\n",
      "          True,  True,  True,  True,  True,  True,  True,  True,  True, False],\n",
      "        [ True,  True,  True,  True,  True,  True,  True,  True,  True,  True,\n",
      "          True,  True,  True,  True,  True,  True,  True, False, False, False],\n",
      "        [ True,  True,  True,  True,  True,  True,  True,  True,  True,  True,\n",
      "          True,  True,  True,  True,  True,  True, False, False, False, False],\n",
      "        [ True,  True,  True,  True,  True,  True,  True,  True,  True,  True,\n",
      "          True,  True,  True,  True,  True,  True,  True,  True, False, False]])\n"
     ]
    },
    {
     "name": "stderr",
     "output_type": "stream",
     "text": [
      "\r",
      "Iteration:   0%|          | 26/17100 [02:21<25:54:38,  5.46s/it]"
     ]
    },
    {
     "name": "stdout",
     "output_type": "stream",
     "text": [
      "step:  26\n",
      "batch:  <utils_nlp.models.transformers.bertsum.data_loader.Batch object at 0x7f8535c468d0>\n",
      "batch.segs:  tensor([[0, 0, 0,  ..., 1, 1, 1],\n",
      "        [0, 0, 0,  ..., 0, 0, 0],\n",
      "        [0, 0, 0,  ..., 1, 1, 1],\n",
      "        [0, 0, 0,  ..., 0, 0, 0],\n",
      "        [0, 0, 0,  ..., 1, 1, 1]])\n",
      "batch.clss:  tensor([[  0,  26,  53, 103, 120, 149, 163, 182, 200, 216, 225, 237, 268, 295,\n",
      "         317, 334, 367, 392,   0,   0,   0],\n",
      "        [  0,  22,  71, 109, 134, 151, 169, 190, 280, 308, 332, 354, 370, 387,\n",
      "         418, 442, 463,   0,   0,   0,   0],\n",
      "        [  0,  54,  90, 121, 174, 199, 231, 268, 309, 333,   0,   0,   0,   0,\n",
      "           0,   0,   0,   0,   0,   0,   0],\n",
      "        [  0,  38,  78,  89, 119, 141, 163, 177, 187, 220, 235, 255, 299, 319,\n",
      "         341, 358, 377, 401, 413, 443, 494],\n",
      "        [  0,  39,  65,  82, 103, 138, 162, 195, 245, 286, 303, 357, 371, 407,\n",
      "         423, 445, 472, 489,   0,   0,   0]])\n",
      "batch.mask:  tensor([[True, True, True,  ..., True, True, True],\n",
      "        [True, True, True,  ..., True, True, True],\n",
      "        [True, True, True,  ..., True, True, True],\n",
      "        [True, True, True,  ..., True, True, True],\n",
      "        [True, True, True,  ..., True, True, True]])\n",
      "batch.mask_cls:  tensor([[ True,  True,  True,  True,  True,  True,  True,  True,  True,  True,\n",
      "          True,  True,  True,  True,  True,  True,  True,  True, False, False,\n",
      "         False],\n",
      "        [ True,  True,  True,  True,  True,  True,  True,  True,  True,  True,\n",
      "          True,  True,  True,  True,  True,  True,  True, False, False, False,\n",
      "         False],\n",
      "        [ True,  True,  True,  True,  True,  True,  True,  True,  True,  True,\n",
      "         False, False, False, False, False, False, False, False, False, False,\n",
      "         False],\n",
      "        [ True,  True,  True,  True,  True,  True,  True,  True,  True,  True,\n",
      "          True,  True,  True,  True,  True,  True,  True,  True,  True,  True,\n",
      "          True],\n",
      "        [ True,  True,  True,  True,  True,  True,  True,  True,  True,  True,\n",
      "          True,  True,  True,  True,  True,  True,  True,  True, False, False,\n",
      "         False]])\n"
     ]
    },
    {
     "name": "stderr",
     "output_type": "stream",
     "text": [
      "\r",
      "Iteration:   0%|          | 27/17100 [02:26<25:27:36,  5.37s/it]"
     ]
    },
    {
     "name": "stdout",
     "output_type": "stream",
     "text": [
      "step:  27\n",
      "batch:  <utils_nlp.models.transformers.bertsum.data_loader.Batch object at 0x7f8535c46588>\n",
      "batch.segs:  tensor([[0, 0, 0,  ..., 0, 0, 0],\n",
      "        [0, 0, 0,  ..., 1, 1, 1],\n",
      "        [0, 0, 0,  ..., 0, 0, 0],\n",
      "        [0, 0, 0,  ..., 0, 0, 0],\n",
      "        [0, 0, 0,  ..., 0, 1, 1]])\n",
      "batch.clss:  tensor([[  0,  34,  72,  89, 101, 121, 142, 240, 261, 271, 304, 360, 369, 415,\n",
      "         453, 491, 503,   0,   0,   0,   0,   0,   0],\n",
      "        [  0,  19,  40,  59,  70,  87, 136, 162, 176, 193, 205, 224, 242, 275,\n",
      "         289, 304, 318, 336, 364, 384, 400, 420,   0],\n",
      "        [  0,  25,  61,  92, 116, 144, 187, 223, 255, 273, 310, 327, 356, 376,\n",
      "         399, 440, 485,   0,   0,   0,   0,   0,   0],\n",
      "        [  0,  31,  61,  81, 119, 139, 148, 204, 234, 251, 276, 285, 306, 330,\n",
      "         341, 354, 366, 403, 412, 423, 442, 471, 499],\n",
      "        [  0,  37,  75,  93, 154, 170, 229, 258, 289, 351, 392, 436, 474, 510,\n",
      "           0,   0,   0,   0,   0,   0,   0,   0,   0]])\n",
      "batch.mask:  tensor([[True, True, True,  ..., True, True, True],\n",
      "        [True, True, True,  ..., True, True, True],\n",
      "        [True, True, True,  ..., True, True, True],\n",
      "        [True, True, True,  ..., True, True, True],\n",
      "        [True, True, True,  ..., True, True, True]])\n",
      "batch.mask_cls:  tensor([[ True,  True,  True,  True,  True,  True,  True,  True,  True,  True,\n",
      "          True,  True,  True,  True,  True,  True,  True, False, False, False,\n",
      "         False, False, False],\n",
      "        [ True,  True,  True,  True,  True,  True,  True,  True,  True,  True,\n",
      "          True,  True,  True,  True,  True,  True,  True,  True,  True,  True,\n",
      "          True,  True, False],\n",
      "        [ True,  True,  True,  True,  True,  True,  True,  True,  True,  True,\n",
      "          True,  True,  True,  True,  True,  True,  True, False, False, False,\n",
      "         False, False, False],\n",
      "        [ True,  True,  True,  True,  True,  True,  True,  True,  True,  True,\n",
      "          True,  True,  True,  True,  True,  True,  True,  True,  True,  True,\n",
      "          True,  True,  True],\n",
      "        [ True,  True,  True,  True,  True,  True,  True,  True,  True,  True,\n",
      "          True,  True,  True,  True, False, False, False, False, False, False,\n",
      "         False, False, False]])\n"
     ]
    },
    {
     "name": "stderr",
     "output_type": "stream",
     "text": [
      "\r",
      "Iteration:   0%|          | 28/17100 [02:31<25:34:56,  5.39s/it]"
     ]
    },
    {
     "name": "stdout",
     "output_type": "stream",
     "text": [
      "step:  28\n",
      "batch:  <utils_nlp.models.transformers.bertsum.data_loader.Batch object at 0x7f8535a45400>\n",
      "batch.segs:  tensor([[0, 0, 0,  ..., 1, 1, 1],\n",
      "        [0, 0, 0,  ..., 1, 1, 1],\n",
      "        [0, 0, 0,  ..., 0, 0, 0],\n",
      "        [0, 0, 0,  ..., 0, 0, 0],\n",
      "        [0, 0, 0,  ..., 0, 0, 0]])\n",
      "batch.clss:  tensor([[  0,  41, 114, 189, 213, 242, 266, 300, 343, 393, 433, 453, 466, 476,\n",
      "           0,   0,   0],\n",
      "        [  0,  44,  57, 108, 132, 167, 175, 205, 263, 323, 389, 449, 481, 497,\n",
      "           0,   0,   0],\n",
      "        [  0,  20,  67,  94, 113, 150, 177, 191, 212, 249, 279, 307, 357, 396,\n",
      "         414, 470, 493],\n",
      "        [  0,  21,  54,  86, 104, 148, 196, 221, 254, 293, 318, 353, 382, 400,\n",
      "         437, 472, 493],\n",
      "        [  0,  43,  64, 106, 153, 171, 214, 243, 265, 305, 348, 373, 408, 475,\n",
      "         493,   0,   0]])\n",
      "batch.mask:  tensor([[True, True, True,  ..., True, True, True],\n",
      "        [True, True, True,  ..., True, True, True],\n",
      "        [True, True, True,  ..., True, True, True],\n",
      "        [True, True, True,  ..., True, True, True],\n",
      "        [True, True, True,  ..., True, True, True]])\n",
      "batch.mask_cls:  tensor([[ True,  True,  True,  True,  True,  True,  True,  True,  True,  True,\n",
      "          True,  True,  True,  True, False, False, False],\n",
      "        [ True,  True,  True,  True,  True,  True,  True,  True,  True,  True,\n",
      "          True,  True,  True,  True, False, False, False],\n",
      "        [ True,  True,  True,  True,  True,  True,  True,  True,  True,  True,\n",
      "          True,  True,  True,  True,  True,  True,  True],\n",
      "        [ True,  True,  True,  True,  True,  True,  True,  True,  True,  True,\n",
      "          True,  True,  True,  True,  True,  True,  True],\n",
      "        [ True,  True,  True,  True,  True,  True,  True,  True,  True,  True,\n",
      "          True,  True,  True,  True,  True, False, False]])\n"
     ]
    },
    {
     "name": "stderr",
     "output_type": "stream",
     "text": [
      "\r",
      "Iteration:   0%|          | 29/17100 [02:37<25:13:41,  5.32s/it]"
     ]
    },
    {
     "name": "stdout",
     "output_type": "stream",
     "text": [
      "step:  29\n",
      "batch:  <utils_nlp.models.transformers.bertsum.data_loader.Batch object at 0x7f8535a45438>\n",
      "batch.segs:  tensor([[0, 0, 0,  ..., 0, 0, 0],\n",
      "        [0, 0, 0,  ..., 0, 0, 0],\n",
      "        [0, 0, 0,  ..., 1, 1, 1],\n",
      "        [0, 0, 0,  ..., 1, 1, 1],\n",
      "        [0, 0, 0,  ..., 1, 1, 1]])\n",
      "batch.clss:  tensor([[  0,  33,  71, 146, 188, 235, 282, 329, 383, 433, 468,   0,   0,   0,\n",
      "           0,   0,   0,   0],\n",
      "        [  0,  66,  86, 142, 161, 187, 223, 318, 349, 384, 433, 478, 496,   0,\n",
      "           0,   0,   0,   0],\n",
      "        [  0,  13,  81, 159, 229, 248, 265, 280, 303, 330, 347, 363, 406, 427,\n",
      "         455, 475,   0,   0],\n",
      "        [  0,  19,  39,  66,  76,  90, 106, 117, 140, 156, 169, 194,   0,   0,\n",
      "           0,   0,   0,   0],\n",
      "        [  0,  17,  46,  90, 128, 146, 160, 182, 224, 245, 260, 308, 345, 363,\n",
      "         390, 420, 493, 509]])\n",
      "batch.mask:  tensor([[True, True, True,  ..., True, True, True],\n",
      "        [True, True, True,  ..., True, True, True],\n",
      "        [True, True, True,  ..., True, True, True],\n",
      "        [True, True, True,  ..., True, True, True],\n",
      "        [True, True, True,  ..., True, True, True]])\n",
      "batch.mask_cls:  tensor([[ True,  True,  True,  True,  True,  True,  True,  True,  True,  True,\n",
      "          True, False, False, False, False, False, False, False],\n",
      "        [ True,  True,  True,  True,  True,  True,  True,  True,  True,  True,\n",
      "          True,  True,  True, False, False, False, False, False],\n",
      "        [ True,  True,  True,  True,  True,  True,  True,  True,  True,  True,\n",
      "          True,  True,  True,  True,  True,  True, False, False],\n",
      "        [ True,  True,  True,  True,  True,  True,  True,  True,  True,  True,\n",
      "          True,  True, False, False, False, False, False, False],\n",
      "        [ True,  True,  True,  True,  True,  True,  True,  True,  True,  True,\n",
      "          True,  True,  True,  True,  True,  True,  True,  True]])\n"
     ]
    },
    {
     "name": "stderr",
     "output_type": "stream",
     "text": [
      "\r",
      "Iteration:   0%|          | 30/17100 [02:42<25:26:33,  5.37s/it]"
     ]
    },
    {
     "name": "stdout",
     "output_type": "stream",
     "text": [
      "step:  30\n",
      "batch:  <utils_nlp.models.transformers.bertsum.data_loader.Batch object at 0x7f8535be4b38>\n",
      "batch.segs:  tensor([[0, 0, 0,  ..., 0, 0, 0],\n",
      "        [0, 0, 0,  ..., 1, 1, 1],\n",
      "        [0, 0, 0,  ..., 0, 0, 0],\n",
      "        [0, 0, 0,  ..., 1, 1, 1],\n",
      "        [0, 0, 0,  ..., 1, 1, 1]])\n",
      "batch.clss:  tensor([[  0,  13,  27,  41,  58,  72,  92, 103, 117, 139, 161, 178, 197, 209,\n",
      "         217, 246, 270, 283, 306, 318, 333, 362, 380, 402, 418, 436, 449],\n",
      "        [  0,  19,  40,  73,  96, 119, 143, 155, 185, 217, 246, 280, 316, 341,\n",
      "         353, 404, 418, 439, 471, 486,   0,   0,   0,   0,   0,   0,   0],\n",
      "        [  0,  36,  68,  99, 118, 144, 162, 236, 272, 290, 323, 353, 382, 420,\n",
      "         434, 459, 484,   0,   0,   0,   0,   0,   0,   0,   0,   0,   0],\n",
      "        [  0,  22,  36,  51,  90, 119, 152, 198, 229, 268,   0,   0,   0,   0,\n",
      "           0,   0,   0,   0,   0,   0,   0,   0,   0,   0,   0,   0,   0],\n",
      "        [  0,  53,  88, 125, 160, 188, 238, 270, 325, 369, 414, 462,   0,   0,\n",
      "           0,   0,   0,   0,   0,   0,   0,   0,   0,   0,   0,   0,   0]])\n",
      "batch.mask:  tensor([[True, True, True,  ..., True, True, True],\n",
      "        [True, True, True,  ..., True, True, True],\n",
      "        [True, True, True,  ..., True, True, True],\n",
      "        [True, True, True,  ..., True, True, True],\n",
      "        [True, True, True,  ..., True, True, True]])\n",
      "batch.mask_cls:  tensor([[ True,  True,  True,  True,  True,  True,  True,  True,  True,  True,\n",
      "          True,  True,  True,  True,  True,  True,  True,  True,  True,  True,\n",
      "          True,  True,  True,  True,  True,  True,  True],\n",
      "        [ True,  True,  True,  True,  True,  True,  True,  True,  True,  True,\n",
      "          True,  True,  True,  True,  True,  True,  True,  True,  True,  True,\n",
      "         False, False, False, False, False, False, False],\n",
      "        [ True,  True,  True,  True,  True,  True,  True,  True,  True,  True,\n",
      "          True,  True,  True,  True,  True,  True,  True, False, False, False,\n",
      "         False, False, False, False, False, False, False],\n",
      "        [ True,  True,  True,  True,  True,  True,  True,  True,  True,  True,\n",
      "         False, False, False, False, False, False, False, False, False, False,\n",
      "         False, False, False, False, False, False, False],\n",
      "        [ True,  True,  True,  True,  True,  True,  True,  True,  True,  True,\n",
      "          True,  True, False, False, False, False, False, False, False, False,\n",
      "         False, False, False, False, False, False, False]])\n"
     ]
    },
    {
     "name": "stderr",
     "output_type": "stream",
     "text": [
      "\r",
      "Iteration:   0%|          | 31/17100 [02:47<25:04:46,  5.29s/it]"
     ]
    },
    {
     "name": "stdout",
     "output_type": "stream",
     "text": [
      "step:  31\n",
      "batch:  <utils_nlp.models.transformers.bertsum.data_loader.Batch object at 0x7f8535c62da0>\n",
      "batch.segs:  tensor([[0, 0, 0,  ..., 0, 0, 0],\n",
      "        [0, 0, 0,  ..., 1, 1, 1],\n",
      "        [0, 0, 0,  ..., 0, 0, 0],\n",
      "        [0, 0, 0,  ..., 1, 1, 1],\n",
      "        [0, 0, 0,  ..., 1, 1, 1]])\n",
      "batch.clss:  tensor([[  0,  21,  67, 107, 118, 144, 175, 194, 207, 238, 255, 264, 303, 335,\n",
      "         388, 450, 478, 487, 498],\n",
      "        [  0,  31,  71, 101, 118, 174, 203, 227, 273, 293, 314, 331, 366, 392,\n",
      "         436, 452, 483, 501,   0],\n",
      "        [  0,  17,  98, 145, 165, 210, 264, 298, 330, 369, 388, 457, 496,   0,\n",
      "           0,   0,   0,   0,   0],\n",
      "        [  0,  38,  77, 116, 140, 169, 181, 204, 220, 234, 247, 281, 316, 329,\n",
      "         354, 381, 451, 501,   0],\n",
      "        [  0,  67,  92, 123, 143, 164, 193, 214, 252, 317, 335, 378, 411, 438,\n",
      "         468, 507,   0,   0,   0]])\n",
      "batch.mask:  tensor([[True, True, True,  ..., True, True, True],\n",
      "        [True, True, True,  ..., True, True, True],\n",
      "        [True, True, True,  ..., True, True, True],\n",
      "        [True, True, True,  ..., True, True, True],\n",
      "        [True, True, True,  ..., True, True, True]])\n",
      "batch.mask_cls:  tensor([[ True,  True,  True,  True,  True,  True,  True,  True,  True,  True,\n",
      "          True,  True,  True,  True,  True,  True,  True,  True,  True],\n",
      "        [ True,  True,  True,  True,  True,  True,  True,  True,  True,  True,\n",
      "          True,  True,  True,  True,  True,  True,  True,  True, False],\n",
      "        [ True,  True,  True,  True,  True,  True,  True,  True,  True,  True,\n",
      "          True,  True,  True, False, False, False, False, False, False],\n",
      "        [ True,  True,  True,  True,  True,  True,  True,  True,  True,  True,\n",
      "          True,  True,  True,  True,  True,  True,  True,  True, False],\n",
      "        [ True,  True,  True,  True,  True,  True,  True,  True,  True,  True,\n",
      "          True,  True,  True,  True,  True,  True, False, False, False]])\n"
     ]
    },
    {
     "name": "stderr",
     "output_type": "stream",
     "text": [
      "\r",
      "Iteration:   0%|          | 32/17100 [02:53<25:17:57,  5.34s/it]"
     ]
    },
    {
     "name": "stdout",
     "output_type": "stream",
     "text": [
      "step:  32\n",
      "batch:  <utils_nlp.models.transformers.bertsum.data_loader.Batch object at 0x7f8535c465f8>\n",
      "batch.segs:  tensor([[0, 0, 0,  ..., 1, 1, 1],\n",
      "        [0, 0, 0,  ..., 0, 0, 0],\n",
      "        [0, 0, 0,  ..., 0, 0, 0],\n",
      "        [0, 0, 0,  ..., 0, 0, 0],\n",
      "        [0, 0, 0,  ..., 0, 0, 0]])\n",
      "batch.clss:  tensor([[  0,  61, 104, 115, 164, 198, 216, 233, 274, 318, 331, 365, 397, 420,\n",
      "         456, 494,   0,   0,   0],\n",
      "        [  0,  49,  65, 107, 121, 143, 163, 196, 217, 253, 293, 315, 333, 347,\n",
      "         382, 414, 433, 463, 485],\n",
      "        [  0,  46,  81, 118, 129, 160, 193, 213, 266, 363, 397, 436, 464,   0,\n",
      "           0,   0,   0,   0,   0],\n",
      "        [  0,  16,  39,  53,  86, 114, 153, 166, 209, 227, 238, 269, 291, 309,\n",
      "         340,   0,   0,   0,   0],\n",
      "        [  0,   9,  20,  42, 106, 143, 162, 180, 231, 260, 312, 340, 374, 417,\n",
      "         473,   0,   0,   0,   0]])\n",
      "batch.mask:  tensor([[True, True, True,  ..., True, True, True],\n",
      "        [True, True, True,  ..., True, True, True],\n",
      "        [True, True, True,  ..., True, True, True],\n",
      "        [True, True, True,  ..., True, True, True],\n",
      "        [True, True, True,  ..., True, True, True]])\n",
      "batch.mask_cls:  tensor([[ True,  True,  True,  True,  True,  True,  True,  True,  True,  True,\n",
      "          True,  True,  True,  True,  True,  True, False, False, False],\n",
      "        [ True,  True,  True,  True,  True,  True,  True,  True,  True,  True,\n",
      "          True,  True,  True,  True,  True,  True,  True,  True,  True],\n",
      "        [ True,  True,  True,  True,  True,  True,  True,  True,  True,  True,\n",
      "          True,  True,  True, False, False, False, False, False, False],\n",
      "        [ True,  True,  True,  True,  True,  True,  True,  True,  True,  True,\n",
      "          True,  True,  True,  True,  True, False, False, False, False],\n",
      "        [ True,  True,  True,  True,  True,  True,  True,  True,  True,  True,\n",
      "          True,  True,  True,  True,  True, False, False, False, False]])\n"
     ]
    },
    {
     "name": "stderr",
     "output_type": "stream",
     "text": [
      "\r",
      "Iteration:   0%|          | 33/17100 [02:58<25:02:15,  5.28s/it]"
     ]
    },
    {
     "name": "stdout",
     "output_type": "stream",
     "text": [
      "step:  33\n",
      "batch:  <utils_nlp.models.transformers.bertsum.data_loader.Batch object at 0x7f8535cd9eb8>\n",
      "batch.segs:  tensor([[0, 0, 0,  ..., 1, 1, 1],\n",
      "        [0, 0, 0,  ..., 1, 1, 1],\n",
      "        [0, 0, 0,  ..., 1, 1, 1],\n",
      "        [0, 0, 0,  ..., 1, 1, 1],\n",
      "        [0, 0, 0,  ..., 1, 1, 1]])\n",
      "batch.clss:  tensor([[  0,  17, 138, 169, 193, 227, 263, 278, 293, 337, 356, 407, 466, 497,\n",
      "           0,   0,   0,   0,   0,   0,   0,   0],\n",
      "        [  0,  53,  83, 108, 141, 182, 195, 220, 259, 318, 340, 355, 382, 439,\n",
      "         473, 490,   0,   0,   0,   0,   0,   0],\n",
      "        [  0,  17,  38,  54,  79,  98, 114, 129, 147, 189, 210, 263, 277, 300,\n",
      "         339, 373,   0,   0,   0,   0,   0,   0],\n",
      "        [  0,  19,  61,  80,  93, 127, 160, 189, 219, 242, 291, 312, 331, 360,\n",
      "         380, 393, 411, 444, 470, 508,   0,   0],\n",
      "        [  0,  30,  78,  96, 112, 150, 176, 208, 223, 248, 261, 298, 330, 359,\n",
      "         386, 401, 409, 424, 443, 463, 483, 495]])\n",
      "batch.mask:  tensor([[True, True, True,  ..., True, True, True],\n",
      "        [True, True, True,  ..., True, True, True],\n",
      "        [True, True, True,  ..., True, True, True],\n",
      "        [True, True, True,  ..., True, True, True],\n",
      "        [True, True, True,  ..., True, True, True]])\n",
      "batch.mask_cls:  tensor([[ True,  True,  True,  True,  True,  True,  True,  True,  True,  True,\n",
      "          True,  True,  True,  True, False, False, False, False, False, False,\n",
      "         False, False],\n",
      "        [ True,  True,  True,  True,  True,  True,  True,  True,  True,  True,\n",
      "          True,  True,  True,  True,  True,  True, False, False, False, False,\n",
      "         False, False],\n",
      "        [ True,  True,  True,  True,  True,  True,  True,  True,  True,  True,\n",
      "          True,  True,  True,  True,  True,  True, False, False, False, False,\n",
      "         False, False],\n",
      "        [ True,  True,  True,  True,  True,  True,  True,  True,  True,  True,\n",
      "          True,  True,  True,  True,  True,  True,  True,  True,  True,  True,\n",
      "         False, False],\n",
      "        [ True,  True,  True,  True,  True,  True,  True,  True,  True,  True,\n",
      "          True,  True,  True,  True,  True,  True,  True,  True,  True,  True,\n",
      "          True,  True]])\n"
     ]
    },
    {
     "name": "stderr",
     "output_type": "stream",
     "text": [
      "\r",
      "Iteration:   0%|          | 34/17100 [03:03<25:17:16,  5.33s/it]"
     ]
    },
    {
     "name": "stdout",
     "output_type": "stream",
     "text": [
      "step:  34\n",
      "batch:  <utils_nlp.models.transformers.bertsum.data_loader.Batch object at 0x7f8535c46e80>\n",
      "batch.segs:  tensor([[0, 0, 0,  ..., 0, 0, 0],\n",
      "        [0, 0, 0,  ..., 1, 1, 1],\n",
      "        [0, 0, 0,  ..., 0, 0, 0],\n",
      "        [0, 0, 0,  ..., 1, 1, 1],\n",
      "        [0, 0, 0,  ..., 0, 0, 0]])\n",
      "batch.clss:  tensor([[  0,  43,  70,  83, 118, 130, 149, 175, 196, 250, 301, 360, 391, 420,\n",
      "         456, 471, 489,   0],\n",
      "        [  0,  34,  86, 121, 151, 193, 225, 261, 277, 301, 315, 344, 367, 434,\n",
      "         453, 478,   0,   0],\n",
      "        [  0,  30,  43,  80, 104, 130, 156, 170, 198, 212, 234, 245, 276, 322,\n",
      "         353, 370, 396,   0],\n",
      "        [  0,  60,  74, 108, 129, 163, 215, 241, 274, 308, 329, 343, 359, 380,\n",
      "         425, 450, 472, 488],\n",
      "        [  0,  36,  85,  97, 126, 163, 201, 249, 274,   0,   0,   0,   0,   0,\n",
      "           0,   0,   0,   0]])\n",
      "batch.mask:  tensor([[True, True, True,  ..., True, True, True],\n",
      "        [True, True, True,  ..., True, True, True],\n",
      "        [True, True, True,  ..., True, True, True],\n",
      "        [True, True, True,  ..., True, True, True],\n",
      "        [True, True, True,  ..., True, True, True]])\n",
      "batch.mask_cls:  tensor([[ True,  True,  True,  True,  True,  True,  True,  True,  True,  True,\n",
      "          True,  True,  True,  True,  True,  True,  True, False],\n",
      "        [ True,  True,  True,  True,  True,  True,  True,  True,  True,  True,\n",
      "          True,  True,  True,  True,  True,  True, False, False],\n",
      "        [ True,  True,  True,  True,  True,  True,  True,  True,  True,  True,\n",
      "          True,  True,  True,  True,  True,  True,  True, False],\n",
      "        [ True,  True,  True,  True,  True,  True,  True,  True,  True,  True,\n",
      "          True,  True,  True,  True,  True,  True,  True,  True],\n",
      "        [ True,  True,  True,  True,  True,  True,  True,  True,  True, False,\n",
      "         False, False, False, False, False, False, False, False]])\n"
     ]
    },
    {
     "name": "stderr",
     "output_type": "stream",
     "text": [
      "\r",
      "Iteration:   0%|          | 35/17100 [03:08<24:59:08,  5.27s/it]"
     ]
    },
    {
     "name": "stdout",
     "output_type": "stream",
     "text": [
      "step:  35\n",
      "batch:  <utils_nlp.models.transformers.bertsum.data_loader.Batch object at 0x7f8535bf4358>\n",
      "batch.segs:  tensor([[0, 0, 0,  ..., 1, 1, 1],\n",
      "        [0, 0, 0,  ..., 0, 0, 0],\n",
      "        [0, 0, 0,  ..., 1, 1, 1],\n",
      "        [0, 0, 0,  ..., 0, 0, 0],\n",
      "        [0, 0, 0,  ..., 1, 1, 1]])\n",
      "batch.clss:  tensor([[  0,  26,  55,  72, 107, 132, 153, 187, 231, 262, 284, 314, 338, 367,\n",
      "         403, 425, 450, 473,   0,   0,   0,   0,   0,   0,   0,   0,   0,   0],\n",
      "        [  0,  30,  52,  61,  98, 128, 172, 196, 241, 266, 298,   0,   0,   0,\n",
      "           0,   0,   0,   0,   0,   0,   0,   0,   0,   0,   0,   0,   0,   0],\n",
      "        [  0,  42,  68,  95, 127, 169, 227, 251, 284, 305, 339, 362, 398, 425,\n",
      "         450, 484,   0,   0,   0,   0,   0,   0,   0,   0,   0,   0,   0,   0],\n",
      "        [  0,  25,  54, 111, 190, 246, 301, 341, 406, 436, 472,   0,   0,   0,\n",
      "           0,   0,   0,   0,   0,   0,   0,   0,   0,   0,   0,   0,   0,   0],\n",
      "        [  0,  31,  44,  66,  83,  94, 103, 120, 131, 161, 195, 245, 266, 287,\n",
      "         295, 311, 327, 337, 350, 360, 379, 396, 407, 427, 453, 471, 484, 498]])\n",
      "batch.mask:  tensor([[True, True, True,  ..., True, True, True],\n",
      "        [True, True, True,  ..., True, True, True],\n",
      "        [True, True, True,  ..., True, True, True],\n",
      "        [True, True, True,  ..., True, True, True],\n",
      "        [True, True, True,  ..., True, True, True]])\n",
      "batch.mask_cls:  tensor([[ True,  True,  True,  True,  True,  True,  True,  True,  True,  True,\n",
      "          True,  True,  True,  True,  True,  True,  True,  True, False, False,\n",
      "         False, False, False, False, False, False, False, False],\n",
      "        [ True,  True,  True,  True,  True,  True,  True,  True,  True,  True,\n",
      "          True, False, False, False, False, False, False, False, False, False,\n",
      "         False, False, False, False, False, False, False, False],\n",
      "        [ True,  True,  True,  True,  True,  True,  True,  True,  True,  True,\n",
      "          True,  True,  True,  True,  True,  True, False, False, False, False,\n",
      "         False, False, False, False, False, False, False, False],\n",
      "        [ True,  True,  True,  True,  True,  True,  True,  True,  True,  True,\n",
      "          True, False, False, False, False, False, False, False, False, False,\n",
      "         False, False, False, False, False, False, False, False],\n",
      "        [ True,  True,  True,  True,  True,  True,  True,  True,  True,  True,\n",
      "          True,  True,  True,  True,  True,  True,  True,  True,  True,  True,\n",
      "          True,  True,  True,  True,  True,  True,  True,  True]])\n"
     ]
    },
    {
     "name": "stderr",
     "output_type": "stream",
     "text": [
      "\r",
      "Iteration:   0%|          | 36/17100 [03:14<25:29:10,  5.38s/it]"
     ]
    },
    {
     "name": "stdout",
     "output_type": "stream",
     "text": [
      "step:  36\n",
      "batch:  <utils_nlp.models.transformers.bertsum.data_loader.Batch object at 0x7f8535be46d8>\n",
      "batch.segs:  tensor([[0, 0, 0,  ..., 1, 1, 1],\n",
      "        [0, 0, 0,  ..., 0, 0, 0],\n",
      "        [0, 0, 0,  ..., 0, 0, 0],\n",
      "        [0, 0, 0,  ..., 0, 0, 0],\n",
      "        [0, 0, 0,  ..., 1, 1, 1]])\n",
      "batch.clss:  tensor([[  0,  24,  38,  52,  74, 103, 123, 143, 167, 197, 258, 289, 332, 372,\n",
      "         412, 438, 483, 495,   0,   0,   0,   0,   0,   0,   0,   0,   0,   0],\n",
      "        [  0,  28,  77, 100, 129, 157, 180, 236, 260, 288, 328, 366, 397, 429,\n",
      "         455,   0,   0,   0,   0,   0,   0,   0,   0,   0,   0,   0,   0,   0],\n",
      "        [  0,  40,  83, 120, 176, 207, 251, 270, 300, 342, 388, 432, 453, 482,\n",
      "         496,   0,   0,   0,   0,   0,   0,   0,   0,   0,   0,   0,   0,   0],\n",
      "        [  0,  22,  56,  83,  94, 108, 131, 157, 190, 209, 252, 269, 288, 297,\n",
      "         309, 325, 387, 402, 422, 451, 492,   0,   0,   0,   0,   0,   0,   0],\n",
      "        [  0,  18,  35,  51,  60,  69,  89, 106, 118, 136, 154, 164, 173, 198,\n",
      "         217, 227, 237, 265, 291, 339, 352, 386, 412, 424, 443, 465, 488, 505]])\n",
      "batch.mask:  tensor([[True, True, True,  ..., True, True, True],\n",
      "        [True, True, True,  ..., True, True, True],\n",
      "        [True, True, True,  ..., True, True, True],\n",
      "        [True, True, True,  ..., True, True, True],\n",
      "        [True, True, True,  ..., True, True, True]])\n",
      "batch.mask_cls:  tensor([[ True,  True,  True,  True,  True,  True,  True,  True,  True,  True,\n",
      "          True,  True,  True,  True,  True,  True,  True,  True, False, False,\n",
      "         False, False, False, False, False, False, False, False],\n",
      "        [ True,  True,  True,  True,  True,  True,  True,  True,  True,  True,\n",
      "          True,  True,  True,  True,  True, False, False, False, False, False,\n",
      "         False, False, False, False, False, False, False, False],\n",
      "        [ True,  True,  True,  True,  True,  True,  True,  True,  True,  True,\n",
      "          True,  True,  True,  True,  True, False, False, False, False, False,\n",
      "         False, False, False, False, False, False, False, False],\n",
      "        [ True,  True,  True,  True,  True,  True,  True,  True,  True,  True,\n",
      "          True,  True,  True,  True,  True,  True,  True,  True,  True,  True,\n",
      "          True, False, False, False, False, False, False, False],\n",
      "        [ True,  True,  True,  True,  True,  True,  True,  True,  True,  True,\n",
      "          True,  True,  True,  True,  True,  True,  True,  True,  True,  True,\n",
      "          True,  True,  True,  True,  True,  True,  True,  True]])\n"
     ]
    },
    {
     "name": "stderr",
     "output_type": "stream",
     "text": [
      "\r",
      "Iteration:   0%|          | 37/17100 [03:19<25:09:00,  5.31s/it]"
     ]
    },
    {
     "name": "stdout",
     "output_type": "stream",
     "text": [
      "step:  37\n",
      "batch:  <utils_nlp.models.transformers.bertsum.data_loader.Batch object at 0x7f8535c46940>\n",
      "batch.segs:  tensor([[0, 0, 0,  ..., 1, 1, 1],\n",
      "        [0, 0, 0,  ..., 0, 0, 0],\n",
      "        [0, 0, 0,  ..., 0, 0, 0],\n",
      "        [0, 0, 0,  ..., 1, 1, 1],\n",
      "        [0, 0, 0,  ..., 1, 1, 1]])\n",
      "batch.clss:  tensor([[  0,  20,  50,  74, 119, 172, 193, 247, 278, 324, 359, 374, 388, 415,\n",
      "         457, 500,   0,   0,   0,   0],\n",
      "        [  0,  37,  61, 124, 172, 254, 308, 336, 384, 462, 489,   0,   0,   0,\n",
      "           0,   0,   0,   0,   0,   0],\n",
      "        [  0,  10,  22,  49,  81,  93, 119, 145, 179, 194, 217, 244, 264,   0,\n",
      "           0,   0,   0,   0,   0,   0],\n",
      "        [  0,  31,  65,  82,  97, 126, 158, 182, 211, 244, 265, 282, 296, 322,\n",
      "         346, 403, 421, 437, 483, 501],\n",
      "        [  0,  16,  36,  48,  68,  87, 111, 126, 149, 166, 206, 215, 226, 244,\n",
      "         258, 287, 306, 330,   0,   0]])\n",
      "batch.mask:  tensor([[True, True, True,  ..., True, True, True],\n",
      "        [True, True, True,  ..., True, True, True],\n",
      "        [True, True, True,  ..., True, True, True],\n",
      "        [True, True, True,  ..., True, True, True],\n",
      "        [True, True, True,  ..., True, True, True]])\n",
      "batch.mask_cls:  tensor([[ True,  True,  True,  True,  True,  True,  True,  True,  True,  True,\n",
      "          True,  True,  True,  True,  True,  True, False, False, False, False],\n",
      "        [ True,  True,  True,  True,  True,  True,  True,  True,  True,  True,\n",
      "          True, False, False, False, False, False, False, False, False, False],\n",
      "        [ True,  True,  True,  True,  True,  True,  True,  True,  True,  True,\n",
      "          True,  True,  True, False, False, False, False, False, False, False],\n",
      "        [ True,  True,  True,  True,  True,  True,  True,  True,  True,  True,\n",
      "          True,  True,  True,  True,  True,  True,  True,  True,  True,  True],\n",
      "        [ True,  True,  True,  True,  True,  True,  True,  True,  True,  True,\n",
      "          True,  True,  True,  True,  True,  True,  True,  True, False, False]])\n"
     ]
    },
    {
     "name": "stderr",
     "output_type": "stream",
     "text": [
      "\r",
      "Iteration:   0%|          | 38/17100 [03:25<25:22:13,  5.35s/it]"
     ]
    },
    {
     "name": "stdout",
     "output_type": "stream",
     "text": [
      "step:  38\n",
      "batch:  <utils_nlp.models.transformers.bertsum.data_loader.Batch object at 0x7f8535ccc4e0>\n",
      "batch.segs:  tensor([[0, 0, 0,  ..., 1, 1, 1],\n",
      "        [0, 0, 0,  ..., 1, 1, 1],\n",
      "        [0, 0, 0,  ..., 1, 1, 1],\n",
      "        [0, 0, 0,  ..., 0, 0, 0],\n",
      "        [0, 0, 0,  ..., 0, 0, 0]])\n",
      "batch.clss:  tensor([[  0,  20,  46,  70,  98, 128, 151, 165, 222, 245, 269, 296, 327, 369,\n",
      "         383, 441],\n",
      "        [  0,  48,  59,  76, 100, 120, 132, 158, 175, 203, 225, 268, 291, 314,\n",
      "         331, 345],\n",
      "        [  0,  39,  78,  97, 114, 136, 159, 181, 196, 232, 268, 290, 304, 353,\n",
      "           0,   0],\n",
      "        [  0,  44,  98, 119, 149, 203, 257, 320, 353, 398, 436, 454, 469,   0,\n",
      "           0,   0],\n",
      "        [  0,  65,  83, 117, 154, 168, 197, 232, 255, 266, 280, 310, 334,   0,\n",
      "           0,   0]])\n",
      "batch.mask:  tensor([[True, True, True,  ..., True, True, True],\n",
      "        [True, True, True,  ..., True, True, True],\n",
      "        [True, True, True,  ..., True, True, True],\n",
      "        [True, True, True,  ..., True, True, True],\n",
      "        [True, True, True,  ..., True, True, True]])\n",
      "batch.mask_cls:  tensor([[ True,  True,  True,  True,  True,  True,  True,  True,  True,  True,\n",
      "          True,  True,  True,  True,  True,  True],\n",
      "        [ True,  True,  True,  True,  True,  True,  True,  True,  True,  True,\n",
      "          True,  True,  True,  True,  True,  True],\n",
      "        [ True,  True,  True,  True,  True,  True,  True,  True,  True,  True,\n",
      "          True,  True,  True,  True, False, False],\n",
      "        [ True,  True,  True,  True,  True,  True,  True,  True,  True,  True,\n",
      "          True,  True,  True, False, False, False],\n",
      "        [ True,  True,  True,  True,  True,  True,  True,  True,  True,  True,\n",
      "          True,  True,  True, False, False, False]])\n"
     ]
    },
    {
     "name": "stderr",
     "output_type": "stream",
     "text": [
      "\r",
      "Iteration:   0%|          | 39/17100 [03:30<24:58:40,  5.27s/it]"
     ]
    },
    {
     "name": "stdout",
     "output_type": "stream",
     "text": [
      "step:  39\n",
      "batch:  <utils_nlp.models.transformers.bertsum.data_loader.Batch object at 0x7f8535cd9550>\n",
      "batch.segs:  tensor([[0, 0, 0,  ..., 1, 1, 1],\n",
      "        [0, 0, 0,  ..., 0, 0, 0],\n",
      "        [0, 0, 0,  ..., 1, 1, 1],\n",
      "        [0, 0, 0,  ..., 0, 0, 0],\n",
      "        [0, 0, 0,  ..., 1, 1, 1]])\n",
      "batch.clss:  tensor([[  0,  21,  50,  84,  97, 114, 123, 160, 191, 210, 229, 238, 288, 336,\n",
      "         348, 361, 374, 401, 442, 507,   0],\n",
      "        [  0,   9,  39,  60,  82, 105, 140, 150, 176, 195, 219, 251, 276, 289,\n",
      "         312, 348, 386, 412, 429, 465, 506],\n",
      "        [  0,  14,  32,  52,  70, 119, 156, 172, 200, 232, 264, 286, 307, 325,\n",
      "         355, 381, 415, 444,   0,   0,   0],\n",
      "        [  0,  14,  53, 144, 156, 181, 212, 260, 281, 318, 356,   0,   0,   0,\n",
      "           0,   0,   0,   0,   0,   0,   0],\n",
      "        [  0,  30,  54,  78, 114, 159, 176, 254, 335, 355, 377, 424, 440, 468,\n",
      "           0,   0,   0,   0,   0,   0,   0]])\n",
      "batch.mask:  tensor([[True, True, True,  ..., True, True, True],\n",
      "        [True, True, True,  ..., True, True, True],\n",
      "        [True, True, True,  ..., True, True, True],\n",
      "        [True, True, True,  ..., True, True, True],\n",
      "        [True, True, True,  ..., True, True, True]])\n",
      "batch.mask_cls:  tensor([[ True,  True,  True,  True,  True,  True,  True,  True,  True,  True,\n",
      "          True,  True,  True,  True,  True,  True,  True,  True,  True,  True,\n",
      "         False],\n",
      "        [ True,  True,  True,  True,  True,  True,  True,  True,  True,  True,\n",
      "          True,  True,  True,  True,  True,  True,  True,  True,  True,  True,\n",
      "          True],\n",
      "        [ True,  True,  True,  True,  True,  True,  True,  True,  True,  True,\n",
      "          True,  True,  True,  True,  True,  True,  True,  True, False, False,\n",
      "         False],\n",
      "        [ True,  True,  True,  True,  True,  True,  True,  True,  True,  True,\n",
      "          True, False, False, False, False, False, False, False, False, False,\n",
      "         False],\n",
      "        [ True,  True,  True,  True,  True,  True,  True,  True,  True,  True,\n",
      "          True,  True,  True,  True, False, False, False, False, False, False,\n",
      "         False]])\n"
     ]
    },
    {
     "name": "stderr",
     "output_type": "stream",
     "text": [
      "\r",
      "Iteration:   0%|          | 40/17100 [03:35<25:20:02,  5.35s/it]"
     ]
    },
    {
     "name": "stdout",
     "output_type": "stream",
     "text": [
      "step:  40\n",
      "batch:  <utils_nlp.models.transformers.bertsum.data_loader.Batch object at 0x7f8535be4630>\n",
      "batch.segs:  tensor([[0, 0, 0,  ..., 0, 0, 0],\n",
      "        [0, 0, 0,  ..., 0, 0, 0],\n",
      "        [0, 0, 0,  ..., 1, 1, 1],\n",
      "        [0, 0, 0,  ..., 0, 0, 0],\n",
      "        [0, 0, 0,  ..., 0, 0, 0]])\n",
      "batch.clss:  tensor([[  0,  38,  63, 109, 137, 175, 197, 231, 260, 286, 297, 318, 348, 371,\n",
      "         401, 441, 469, 488, 508,   0,   0,   0,   0,   0,   0],\n",
      "        [  0,  37,  55,  76,  91, 111, 124, 148, 156, 177, 232, 249, 259, 305,\n",
      "         329, 366, 387,   0,   0,   0,   0,   0,   0,   0,   0],\n",
      "        [  0,  40,  87, 183, 212, 226, 261, 381, 447, 482,   0,   0,   0,   0,\n",
      "           0,   0,   0,   0,   0,   0,   0,   0,   0,   0,   0],\n",
      "        [  0,  22,  62,  72,  90, 109, 149, 175, 188, 203, 226, 249, 274, 293,\n",
      "         316, 326, 338, 359, 393, 407, 423, 443, 460, 477, 505],\n",
      "        [  0,  30,  77, 141, 194, 219, 232, 245, 278, 312, 332, 353, 410, 450,\n",
      "         492,   0,   0,   0,   0,   0,   0,   0,   0,   0,   0]])\n",
      "batch.mask:  tensor([[True, True, True,  ..., True, True, True],\n",
      "        [True, True, True,  ..., True, True, True],\n",
      "        [True, True, True,  ..., True, True, True],\n",
      "        [True, True, True,  ..., True, True, True],\n",
      "        [True, True, True,  ..., True, True, True]])\n",
      "batch.mask_cls:  tensor([[ True,  True,  True,  True,  True,  True,  True,  True,  True,  True,\n",
      "          True,  True,  True,  True,  True,  True,  True,  True,  True, False,\n",
      "         False, False, False, False, False],\n",
      "        [ True,  True,  True,  True,  True,  True,  True,  True,  True,  True,\n",
      "          True,  True,  True,  True,  True,  True,  True, False, False, False,\n",
      "         False, False, False, False, False],\n",
      "        [ True,  True,  True,  True,  True,  True,  True,  True,  True,  True,\n",
      "         False, False, False, False, False, False, False, False, False, False,\n",
      "         False, False, False, False, False],\n",
      "        [ True,  True,  True,  True,  True,  True,  True,  True,  True,  True,\n",
      "          True,  True,  True,  True,  True,  True,  True,  True,  True,  True,\n",
      "          True,  True,  True,  True,  True],\n",
      "        [ True,  True,  True,  True,  True,  True,  True,  True,  True,  True,\n",
      "          True,  True,  True,  True,  True, False, False, False, False, False,\n",
      "         False, False, False, False, False]])\n"
     ]
    },
    {
     "name": "stderr",
     "output_type": "stream",
     "text": [
      "\r",
      "Iteration:   0%|          | 41/17100 [03:40<25:03:11,  5.29s/it]"
     ]
    },
    {
     "name": "stdout",
     "output_type": "stream",
     "text": [
      "step:  41\n",
      "batch:  <utils_nlp.models.transformers.bertsum.data_loader.Batch object at 0x7f8535cd9048>\n",
      "batch.segs:  tensor([[0, 0, 0,  ..., 0, 0, 0],\n",
      "        [0, 0, 0,  ..., 0, 0, 0],\n",
      "        [0, 0, 0,  ..., 0, 0, 0],\n",
      "        [0, 0, 0,  ..., 0, 0, 0],\n",
      "        [0, 0, 0,  ..., 0, 0, 0]])\n",
      "batch.clss:  tensor([[  0,  22,  67,  90, 146, 169, 198, 226, 244, 270, 304, 338, 350, 369,\n",
      "         399,   0,   0,   0,   0,   0,   0],\n",
      "        [  0,  38,  53,  80, 116, 129, 152, 167, 201, 218, 243, 274, 301, 327,\n",
      "         366, 385, 413, 432, 458,   0,   0],\n",
      "        [  0,  30,  67, 101, 116, 137, 165, 193, 229, 258, 322, 339, 351, 367,\n",
      "         382, 420, 437, 462, 498,   0,   0],\n",
      "        [  0,  25,  56,  99, 155, 169, 178, 194, 211, 224, 241, 250, 259, 271,\n",
      "         321, 340, 413, 428, 447, 461, 489],\n",
      "        [  0,  37,  70,  89, 130, 153, 173, 201, 268, 304, 334, 373, 403, 436,\n",
      "         492,   0,   0,   0,   0,   0,   0]])\n",
      "batch.mask:  tensor([[True, True, True,  ..., True, True, True],\n",
      "        [True, True, True,  ..., True, True, True],\n",
      "        [True, True, True,  ..., True, True, True],\n",
      "        [True, True, True,  ..., True, True, True],\n",
      "        [True, True, True,  ..., True, True, True]])\n",
      "batch.mask_cls:  tensor([[ True,  True,  True,  True,  True,  True,  True,  True,  True,  True,\n",
      "          True,  True,  True,  True,  True, False, False, False, False, False,\n",
      "         False],\n",
      "        [ True,  True,  True,  True,  True,  True,  True,  True,  True,  True,\n",
      "          True,  True,  True,  True,  True,  True,  True,  True,  True, False,\n",
      "         False],\n",
      "        [ True,  True,  True,  True,  True,  True,  True,  True,  True,  True,\n",
      "          True,  True,  True,  True,  True,  True,  True,  True,  True, False,\n",
      "         False],\n",
      "        [ True,  True,  True,  True,  True,  True,  True,  True,  True,  True,\n",
      "          True,  True,  True,  True,  True,  True,  True,  True,  True,  True,\n",
      "          True],\n",
      "        [ True,  True,  True,  True,  True,  True,  True,  True,  True,  True,\n",
      "          True,  True,  True,  True,  True, False, False, False, False, False,\n",
      "         False]])\n"
     ]
    },
    {
     "name": "stderr",
     "output_type": "stream",
     "text": [
      "\r",
      "Iteration:   0%|          | 42/17100 [03:46<25:19:25,  5.34s/it]"
     ]
    },
    {
     "name": "stdout",
     "output_type": "stream",
     "text": [
      "step:  42\n",
      "batch:  <utils_nlp.models.transformers.bertsum.data_loader.Batch object at 0x7f8535be4dd8>\n",
      "batch.segs:  tensor([[0, 0, 0,  ..., 0, 0, 0],\n",
      "        [0, 0, 0,  ..., 1, 1, 1],\n",
      "        [0, 0, 0,  ..., 0, 0, 0],\n",
      "        [0, 0, 0,  ..., 0, 0, 0],\n",
      "        [0, 0, 0,  ..., 0, 0, 0]])\n",
      "batch.clss:  tensor([[  0,  14,  44,  59,  76,  98, 120, 131, 153, 164, 194, 206, 218, 229,\n",
      "         248, 296, 328, 350, 362, 385, 409, 444, 464,   0,   0],\n",
      "        [  0,  28,  72,  91, 101, 122, 148, 187, 206, 221, 239, 287, 318, 356,\n",
      "         373, 391, 405, 425, 452, 463,   0,   0,   0,   0,   0],\n",
      "        [  0,  23,  65, 102, 129, 154, 169, 198, 225, 273, 327, 360, 390, 408,\n",
      "         449, 477, 486,   0,   0,   0,   0,   0,   0,   0,   0],\n",
      "        [  0,  11,  31,  41,  53,  70, 103, 114, 129, 154, 164, 185, 204, 216,\n",
      "         239, 268, 280, 289, 362, 372, 387, 428, 462, 485, 498],\n",
      "        [  0,  19,  36,  70, 102, 143, 159, 206, 240, 270, 292, 320, 350, 359,\n",
      "         389, 406, 428, 446, 467, 489, 501,   0,   0,   0,   0]])\n",
      "batch.mask:  tensor([[True, True, True,  ..., True, True, True],\n",
      "        [True, True, True,  ..., True, True, True],\n",
      "        [True, True, True,  ..., True, True, True],\n",
      "        [True, True, True,  ..., True, True, True],\n",
      "        [True, True, True,  ..., True, True, True]])\n",
      "batch.mask_cls:  tensor([[ True,  True,  True,  True,  True,  True,  True,  True,  True,  True,\n",
      "          True,  True,  True,  True,  True,  True,  True,  True,  True,  True,\n",
      "          True,  True,  True, False, False],\n",
      "        [ True,  True,  True,  True,  True,  True,  True,  True,  True,  True,\n",
      "          True,  True,  True,  True,  True,  True,  True,  True,  True,  True,\n",
      "         False, False, False, False, False],\n",
      "        [ True,  True,  True,  True,  True,  True,  True,  True,  True,  True,\n",
      "          True,  True,  True,  True,  True,  True,  True, False, False, False,\n",
      "         False, False, False, False, False],\n",
      "        [ True,  True,  True,  True,  True,  True,  True,  True,  True,  True,\n",
      "          True,  True,  True,  True,  True,  True,  True,  True,  True,  True,\n",
      "          True,  True,  True,  True,  True],\n",
      "        [ True,  True,  True,  True,  True,  True,  True,  True,  True,  True,\n",
      "          True,  True,  True,  True,  True,  True,  True,  True,  True,  True,\n",
      "          True, False, False, False, False]])\n"
     ]
    },
    {
     "name": "stderr",
     "output_type": "stream",
     "text": [
      "\r",
      "Iteration:   0%|          | 43/17100 [03:51<25:01:12,  5.28s/it]"
     ]
    },
    {
     "name": "stdout",
     "output_type": "stream",
     "text": [
      "step:  43\n",
      "batch:  <utils_nlp.models.transformers.bertsum.data_loader.Batch object at 0x7f8535bf46a0>\n",
      "batch.segs:  tensor([[0, 0, 0,  ..., 1, 1, 1],\n",
      "        [0, 0, 0,  ..., 1, 1, 1],\n",
      "        [0, 0, 0,  ..., 0, 0, 1],\n",
      "        [0, 0, 0,  ..., 1, 1, 1],\n",
      "        [0, 0, 0,  ..., 0, 0, 0]])\n",
      "batch.clss:  tensor([[  0,  67,  82, 115, 141, 178, 218, 238,   0,   0,   0,   0,   0,   0,\n",
      "           0,   0,   0,   0,   0,   0,   0,   0,   0,   0,   0],\n",
      "        [  0,  39,  72, 122, 153, 174, 200, 254, 315, 344, 379, 415, 461, 489,\n",
      "           0,   0,   0,   0,   0,   0,   0,   0,   0,   0,   0],\n",
      "        [  0,  19,  50,  66,  90, 109, 137, 152, 168, 179, 191, 220, 229, 242,\n",
      "         251, 265, 298, 308, 325, 343, 373, 414, 448, 464, 488],\n",
      "        [  0,  33,  78, 111, 142, 152, 183, 227, 246, 290, 317, 337, 363, 385,\n",
      "         401, 432, 444, 452, 476, 493,   0,   0,   0,   0,   0],\n",
      "        [  0,  17,  53,  91, 143, 181, 213, 221, 255, 303, 362, 391, 409, 439,\n",
      "         466,   0,   0,   0,   0,   0,   0,   0,   0,   0,   0]])\n",
      "batch.mask:  tensor([[True, True, True,  ..., True, True, True],\n",
      "        [True, True, True,  ..., True, True, True],\n",
      "        [True, True, True,  ..., True, True, True],\n",
      "        [True, True, True,  ..., True, True, True],\n",
      "        [True, True, True,  ..., True, True, True]])\n",
      "batch.mask_cls:  tensor([[ True,  True,  True,  True,  True,  True,  True,  True, False, False,\n",
      "         False, False, False, False, False, False, False, False, False, False,\n",
      "         False, False, False, False, False],\n",
      "        [ True,  True,  True,  True,  True,  True,  True,  True,  True,  True,\n",
      "          True,  True,  True,  True, False, False, False, False, False, False,\n",
      "         False, False, False, False, False],\n",
      "        [ True,  True,  True,  True,  True,  True,  True,  True,  True,  True,\n",
      "          True,  True,  True,  True,  True,  True,  True,  True,  True,  True,\n",
      "          True,  True,  True,  True,  True],\n",
      "        [ True,  True,  True,  True,  True,  True,  True,  True,  True,  True,\n",
      "          True,  True,  True,  True,  True,  True,  True,  True,  True,  True,\n",
      "         False, False, False, False, False],\n",
      "        [ True,  True,  True,  True,  True,  True,  True,  True,  True,  True,\n",
      "          True,  True,  True,  True,  True, False, False, False, False, False,\n",
      "         False, False, False, False, False]])\n"
     ]
    },
    {
     "name": "stderr",
     "output_type": "stream",
     "text": [
      "\r",
      "Iteration:   0%|          | 44/17100 [03:56<25:17:38,  5.34s/it]"
     ]
    },
    {
     "name": "stdout",
     "output_type": "stream",
     "text": [
      "step:  44\n",
      "batch:  <utils_nlp.models.transformers.bertsum.data_loader.Batch object at 0x7f8535c62b00>\n",
      "batch.segs:  tensor([[0, 0, 0,  ..., 0, 0, 0],\n",
      "        [0, 0, 0,  ..., 1, 1, 1],\n",
      "        [0, 0, 0,  ..., 1, 1, 1],\n",
      "        [0, 0, 0,  ..., 1, 1, 1],\n",
      "        [0, 0, 0,  ..., 0, 0, 0]])\n",
      "batch.clss:  tensor([[  0,  38,  67,  98, 152, 180, 220, 259, 274, 282, 327, 346, 374, 408,\n",
      "         466, 478, 495,   0,   0,   0],\n",
      "        [  0,  17,  74, 103, 134, 164, 176, 204, 256, 295, 332, 357, 407, 440,\n",
      "         477, 500,   0,   0,   0,   0],\n",
      "        [  0,  23,  72,  89, 106, 146, 170, 192, 222, 256, 297, 318, 333, 344,\n",
      "         376, 415, 452, 475,   0,   0],\n",
      "        [  0,  24,  42,  81, 101, 127, 144, 157, 189, 203, 242, 254, 292, 306,\n",
      "         327, 345, 366, 393, 416, 428],\n",
      "        [  0,  29,  79, 110, 178, 229, 248, 290, 334, 380, 430, 452, 477,   0,\n",
      "           0,   0,   0,   0,   0,   0]])\n",
      "batch.mask:  tensor([[True, True, True,  ..., True, True, True],\n",
      "        [True, True, True,  ..., True, True, True],\n",
      "        [True, True, True,  ..., True, True, True],\n",
      "        [True, True, True,  ..., True, True, True],\n",
      "        [True, True, True,  ..., True, True, True]])\n",
      "batch.mask_cls:  tensor([[ True,  True,  True,  True,  True,  True,  True,  True,  True,  True,\n",
      "          True,  True,  True,  True,  True,  True,  True, False, False, False],\n",
      "        [ True,  True,  True,  True,  True,  True,  True,  True,  True,  True,\n",
      "          True,  True,  True,  True,  True,  True, False, False, False, False],\n",
      "        [ True,  True,  True,  True,  True,  True,  True,  True,  True,  True,\n",
      "          True,  True,  True,  True,  True,  True,  True,  True, False, False],\n",
      "        [ True,  True,  True,  True,  True,  True,  True,  True,  True,  True,\n",
      "          True,  True,  True,  True,  True,  True,  True,  True,  True,  True],\n",
      "        [ True,  True,  True,  True,  True,  True,  True,  True,  True,  True,\n",
      "          True,  True,  True, False, False, False, False, False, False, False]])\n"
     ]
    },
    {
     "name": "stderr",
     "output_type": "stream",
     "text": [
      "\r",
      "Iteration:   0%|          | 45/17100 [04:02<25:02:44,  5.29s/it]"
     ]
    },
    {
     "name": "stdout",
     "output_type": "stream",
     "text": [
      "step:  45\n",
      "batch:  <utils_nlp.models.transformers.bertsum.data_loader.Batch object at 0x7f8535cd9cc0>\n",
      "batch.segs:  tensor([[0, 0, 0,  ..., 1, 1, 1],\n",
      "        [0, 0, 0,  ..., 0, 0, 0],\n",
      "        [0, 0, 0,  ..., 0, 0, 0],\n",
      "        [0, 0, 0,  ..., 0, 0, 0],\n",
      "        [0, 0, 0,  ..., 1, 1, 1]])\n",
      "batch.clss:  tensor([[  0,  23,  37,  62,  97, 114, 133, 147, 159, 181, 191, 216, 239, 275,\n",
      "         294, 322, 355, 392, 443, 463],\n",
      "        [  0,   9,  61, 152, 204, 276, 296, 391, 415, 432, 499,   0,   0,   0,\n",
      "           0,   0,   0,   0,   0,   0],\n",
      "        [  0,  13,  48,  88, 108, 118, 143, 161, 201, 236, 273, 356, 378, 421,\n",
      "         437, 468, 509,   0,   0,   0],\n",
      "        [  0,  35,  85,  95, 114, 165, 201, 233, 266, 294, 329, 394, 404,   0,\n",
      "           0,   0,   0,   0,   0,   0],\n",
      "        [  0,  41,  85, 127, 145, 173, 206, 244, 281, 316, 351, 391, 411, 425,\n",
      "         480, 497,   0,   0,   0,   0]])\n",
      "batch.mask:  tensor([[True, True, True,  ..., True, True, True],\n",
      "        [True, True, True,  ..., True, True, True],\n",
      "        [True, True, True,  ..., True, True, True],\n",
      "        [True, True, True,  ..., True, True, True],\n",
      "        [True, True, True,  ..., True, True, True]])\n",
      "batch.mask_cls:  tensor([[ True,  True,  True,  True,  True,  True,  True,  True,  True,  True,\n",
      "          True,  True,  True,  True,  True,  True,  True,  True,  True,  True],\n",
      "        [ True,  True,  True,  True,  True,  True,  True,  True,  True,  True,\n",
      "          True, False, False, False, False, False, False, False, False, False],\n",
      "        [ True,  True,  True,  True,  True,  True,  True,  True,  True,  True,\n",
      "          True,  True,  True,  True,  True,  True,  True, False, False, False],\n",
      "        [ True,  True,  True,  True,  True,  True,  True,  True,  True,  True,\n",
      "          True,  True,  True, False, False, False, False, False, False, False],\n",
      "        [ True,  True,  True,  True,  True,  True,  True,  True,  True,  True,\n",
      "          True,  True,  True,  True,  True,  True, False, False, False, False]])\n"
     ]
    },
    {
     "name": "stderr",
     "output_type": "stream",
     "text": [
      "\r",
      "Iteration:   0%|          | 46/17100 [04:07<25:16:19,  5.33s/it]"
     ]
    },
    {
     "name": "stdout",
     "output_type": "stream",
     "text": [
      "step:  46\n",
      "batch:  <utils_nlp.models.transformers.bertsum.data_loader.Batch object at 0x7f8535bf42b0>\n",
      "batch.segs:  tensor([[0, 0, 0,  ..., 0, 0, 0],\n",
      "        [0, 0, 0,  ..., 1, 1, 1],\n",
      "        [0, 0, 0,  ..., 1, 1, 1],\n",
      "        [0, 0, 0,  ..., 0, 0, 0],\n",
      "        [0, 0, 0,  ..., 1, 1, 1]])\n",
      "batch.clss:  tensor([[  0,  16,  43,  60,  78, 102, 147, 161, 170, 183, 218, 229, 255, 268,\n",
      "         288, 328, 359, 379, 425, 462, 498,   0,   0,   0],\n",
      "        [  0,  40,  54,  78, 113, 135, 172, 216, 245, 280, 296, 356, 388, 420,\n",
      "         446, 508,   0,   0,   0,   0,   0,   0,   0,   0],\n",
      "        [  0,  18,  61,  77,  88, 110, 124, 141, 153, 167, 193, 220, 235, 270,\n",
      "         284, 311, 351, 362, 385, 422, 437, 481, 494, 505],\n",
      "        [  0,  28,  51,  81, 105, 134, 154, 179, 192, 205, 235,   0,   0,   0,\n",
      "           0,   0,   0,   0,   0,   0,   0,   0,   0,   0],\n",
      "        [  0,  14,  65, 129, 205, 248, 359, 388, 443, 471,   0,   0,   0,   0,\n",
      "           0,   0,   0,   0,   0,   0,   0,   0,   0,   0]])\n",
      "batch.mask:  tensor([[True, True, True,  ..., True, True, True],\n",
      "        [True, True, True,  ..., True, True, True],\n",
      "        [True, True, True,  ..., True, True, True],\n",
      "        [True, True, True,  ..., True, True, True],\n",
      "        [True, True, True,  ..., True, True, True]])\n",
      "batch.mask_cls:  tensor([[ True,  True,  True,  True,  True,  True,  True,  True,  True,  True,\n",
      "          True,  True,  True,  True,  True,  True,  True,  True,  True,  True,\n",
      "          True, False, False, False],\n",
      "        [ True,  True,  True,  True,  True,  True,  True,  True,  True,  True,\n",
      "          True,  True,  True,  True,  True,  True, False, False, False, False,\n",
      "         False, False, False, False],\n",
      "        [ True,  True,  True,  True,  True,  True,  True,  True,  True,  True,\n",
      "          True,  True,  True,  True,  True,  True,  True,  True,  True,  True,\n",
      "          True,  True,  True,  True],\n",
      "        [ True,  True,  True,  True,  True,  True,  True,  True,  True,  True,\n",
      "          True, False, False, False, False, False, False, False, False, False,\n",
      "         False, False, False, False],\n",
      "        [ True,  True,  True,  True,  True,  True,  True,  True,  True,  True,\n",
      "         False, False, False, False, False, False, False, False, False, False,\n",
      "         False, False, False, False]])\n"
     ]
    },
    {
     "name": "stderr",
     "output_type": "stream",
     "text": [
      "\r",
      "Iteration:   0%|          | 47/17100 [04:12<24:59:46,  5.28s/it]"
     ]
    },
    {
     "name": "stdout",
     "output_type": "stream",
     "text": [
      "step:  47\n",
      "batch:  <utils_nlp.models.transformers.bertsum.data_loader.Batch object at 0x7f8535cccf98>\n",
      "batch.segs:  tensor([[0, 0, 0,  ..., 1, 1, 1],\n",
      "        [0, 0, 0,  ..., 1, 1, 1],\n",
      "        [0, 0, 0,  ..., 1, 1, 1],\n",
      "        [0, 0, 0,  ..., 0, 0, 0],\n",
      "        [0, 0, 0,  ..., 1, 1, 1]])\n",
      "batch.clss:  tensor([[  0,  24,  44,  77, 106, 143, 168, 196, 231, 269, 330, 360, 416, 437,\n",
      "           0,   0,   0,   0,   0],\n",
      "        [  0,  10,  29,  86, 113, 151, 192, 216, 228, 244, 266, 291, 311, 340,\n",
      "         379, 411, 436, 477,   0],\n",
      "        [  0,  69, 107, 131, 197, 229, 247, 263, 283, 330, 342, 358, 422, 442,\n",
      "         464, 508,   0,   0,   0],\n",
      "        [  0,  27,  41,  75, 103, 123, 162, 194, 217, 242, 263, 289, 323, 353,\n",
      "         396, 420, 442, 468, 497],\n",
      "        [  0,  39,  79,  96, 128, 144, 191, 203, 234, 263,   0,   0,   0,   0,\n",
      "           0,   0,   0,   0,   0]])\n",
      "batch.mask:  tensor([[True, True, True,  ..., True, True, True],\n",
      "        [True, True, True,  ..., True, True, True],\n",
      "        [True, True, True,  ..., True, True, True],\n",
      "        [True, True, True,  ..., True, True, True],\n",
      "        [True, True, True,  ..., True, True, True]])\n",
      "batch.mask_cls:  tensor([[ True,  True,  True,  True,  True,  True,  True,  True,  True,  True,\n",
      "          True,  True,  True,  True, False, False, False, False, False],\n",
      "        [ True,  True,  True,  True,  True,  True,  True,  True,  True,  True,\n",
      "          True,  True,  True,  True,  True,  True,  True,  True, False],\n",
      "        [ True,  True,  True,  True,  True,  True,  True,  True,  True,  True,\n",
      "          True,  True,  True,  True,  True,  True, False, False, False],\n",
      "        [ True,  True,  True,  True,  True,  True,  True,  True,  True,  True,\n",
      "          True,  True,  True,  True,  True,  True,  True,  True,  True],\n",
      "        [ True,  True,  True,  True,  True,  True,  True,  True,  True,  True,\n",
      "         False, False, False, False, False, False, False, False, False]])\n"
     ]
    },
    {
     "name": "stderr",
     "output_type": "stream",
     "text": [
      "\r",
      "Iteration:   0%|          | 48/17100 [04:18<25:12:54,  5.32s/it]"
     ]
    },
    {
     "name": "stdout",
     "output_type": "stream",
     "text": [
      "step:  48\n",
      "batch:  <utils_nlp.models.transformers.bertsum.data_loader.Batch object at 0x7f8535cd9cf8>\n",
      "batch.segs:  tensor([[0, 0, 0,  ..., 1, 1, 1],\n",
      "        [0, 0, 0,  ..., 0, 1, 1],\n",
      "        [0, 0, 0,  ..., 1, 1, 1],\n",
      "        [0, 0, 0,  ..., 1, 1, 1],\n",
      "        [0, 0, 0,  ..., 1, 1, 1]])\n",
      "batch.clss:  tensor([[  0,  13,  36,  79, 123, 142, 157, 185, 200, 218, 248, 305, 321, 343,\n",
      "         374, 384, 419, 436,   0,   0,   0,   0],\n",
      "        [  0,  26,  34,  44,  57,  87, 134, 168, 186, 195, 228, 243, 264, 294,\n",
      "         314, 358, 386, 425, 441, 472, 491, 510],\n",
      "        [  0,  30,  44,  56,  72, 103, 130, 139, 159, 177, 194, 222, 258, 282,\n",
      "         297, 329, 347, 360, 383, 410, 459, 501],\n",
      "        [  0,  32,  57, 141, 165, 203, 262, 297, 358, 403, 441, 479,   0,   0,\n",
      "           0,   0,   0,   0,   0,   0,   0,   0],\n",
      "        [  0,  36,  55,  73, 111, 126, 138, 179, 209, 227, 253, 292,   0,   0,\n",
      "           0,   0,   0,   0,   0,   0,   0,   0]])\n",
      "batch.mask:  tensor([[True, True, True,  ..., True, True, True],\n",
      "        [True, True, True,  ..., True, True, True],\n",
      "        [True, True, True,  ..., True, True, True],\n",
      "        [True, True, True,  ..., True, True, True],\n",
      "        [True, True, True,  ..., True, True, True]])\n",
      "batch.mask_cls:  tensor([[ True,  True,  True,  True,  True,  True,  True,  True,  True,  True,\n",
      "          True,  True,  True,  True,  True,  True,  True,  True, False, False,\n",
      "         False, False],\n",
      "        [ True,  True,  True,  True,  True,  True,  True,  True,  True,  True,\n",
      "          True,  True,  True,  True,  True,  True,  True,  True,  True,  True,\n",
      "          True,  True],\n",
      "        [ True,  True,  True,  True,  True,  True,  True,  True,  True,  True,\n",
      "          True,  True,  True,  True,  True,  True,  True,  True,  True,  True,\n",
      "          True,  True],\n",
      "        [ True,  True,  True,  True,  True,  True,  True,  True,  True,  True,\n",
      "          True,  True, False, False, False, False, False, False, False, False,\n",
      "         False, False],\n",
      "        [ True,  True,  True,  True,  True,  True,  True,  True,  True,  True,\n",
      "          True,  True, False, False, False, False, False, False, False, False,\n",
      "         False, False]])\n"
     ]
    },
    {
     "ename": "KeyboardInterrupt",
     "evalue": "",
     "output_type": "error",
     "traceback": [
      "\u001b[0;31m---------------------------------------------------------------------------\u001b[0m",
      "\u001b[0;31mKeyboardInterrupt\u001b[0m                         Traceback (most recent call last)",
      "\u001b[0;32m<ipython-input-22-5902318862f5>\u001b[0m in \u001b[0;36m<module>\u001b[0;34m\u001b[0m\n\u001b[1;32m     12\u001b[0m             \u001b[0mreport_every\u001b[0m\u001b[0;34m=\u001b[0m\u001b[0mREPORT_EVERY\u001b[0m\u001b[0;34m,\u001b[0m\u001b[0;34m\u001b[0m\u001b[0;34m\u001b[0m\u001b[0m\n\u001b[1;32m     13\u001b[0m             \u001b[0mclip_grad_norm\u001b[0m\u001b[0;34m=\u001b[0m\u001b[0;32mFalse\u001b[0m\u001b[0;34m,\u001b[0m\u001b[0;34m\u001b[0m\u001b[0;34m\u001b[0m\u001b[0m\n\u001b[0;32m---> 14\u001b[0;31m             \u001b[0muse_preprocessed_data\u001b[0m\u001b[0;34m=\u001b[0m\u001b[0;32mFalse\u001b[0m\u001b[0;34m\u001b[0m\u001b[0;34m\u001b[0m\u001b[0m\n\u001b[0m\u001b[1;32m     15\u001b[0m         )\n\u001b[1;32m     16\u001b[0m \u001b[0;34m\u001b[0m\u001b[0m\n",
      "\u001b[0;32m~/mnt/nlp-recipes/utils_nlp/models/transformers/extractive_summarization.py\u001b[0m in \u001b[0;36mfit\u001b[0;34m(self, train_dataset, num_gpus, gpu_ids, batch_size, local_rank, max_steps, warmup_steps, learning_rate, optimization_method, max_grad_norm, beta1, beta2, decay_method, gradient_accumulation_steps, report_every, verbose, seed, save_every, world_size, rank, use_preprocessed_data, **kwargs)\u001b[0m\n\u001b[1;32m    789\u001b[0m             \u001b[0mreport_every\u001b[0m\u001b[0;34m=\u001b[0m\u001b[0mreport_every\u001b[0m\u001b[0;34m,\u001b[0m\u001b[0;34m\u001b[0m\u001b[0;34m\u001b[0m\u001b[0m\n\u001b[1;32m    790\u001b[0m             \u001b[0mclip_grad_norm\u001b[0m\u001b[0;34m=\u001b[0m\u001b[0;32mFalse\u001b[0m\u001b[0;34m,\u001b[0m\u001b[0;34m\u001b[0m\u001b[0;34m\u001b[0m\u001b[0m\n\u001b[0;32m--> 791\u001b[0;31m             \u001b[0msave_every\u001b[0m\u001b[0;34m=\u001b[0m\u001b[0msave_every\u001b[0m\u001b[0;34m,\u001b[0m\u001b[0;34m\u001b[0m\u001b[0;34m\u001b[0m\u001b[0m\n\u001b[0m\u001b[1;32m    792\u001b[0m         )\n\u001b[1;32m    793\u001b[0m \u001b[0;34m\u001b[0m\u001b[0m\n",
      "\u001b[0;32m~/mnt/nlp-recipes/utils_nlp/models/transformers/common.py\u001b[0m in \u001b[0;36mfine_tune\u001b[0;34m(self, train_dataloader, get_inputs, device, num_gpus, max_steps, global_step, max_grad_norm, gradient_accumulation_steps, optimizer, scheduler, fp16, amp, local_rank, verbose, seed, report_every, save_every, clip_grad_norm, validation_function)\u001b[0m\n\u001b[1;32m    216\u001b[0m                         \u001b[0mscaled_loss\u001b[0m\u001b[0;34m.\u001b[0m\u001b[0mbackward\u001b[0m\u001b[0;34m(\u001b[0m\u001b[0;34m)\u001b[0m\u001b[0;34m\u001b[0m\u001b[0;34m\u001b[0m\u001b[0m\n\u001b[1;32m    217\u001b[0m                 \u001b[0;32melse\u001b[0m\u001b[0;34m:\u001b[0m\u001b[0;34m\u001b[0m\u001b[0;34m\u001b[0m\u001b[0m\n\u001b[0;32m--> 218\u001b[0;31m                     \u001b[0mloss\u001b[0m\u001b[0;34m.\u001b[0m\u001b[0mbackward\u001b[0m\u001b[0;34m(\u001b[0m\u001b[0;34m)\u001b[0m\u001b[0;34m\u001b[0m\u001b[0;34m\u001b[0m\u001b[0m\n\u001b[0m\u001b[1;32m    219\u001b[0m \u001b[0;34m\u001b[0m\u001b[0m\n\u001b[1;32m    220\u001b[0m                 \u001b[0mtr_loss\u001b[0m \u001b[0;34m+=\u001b[0m \u001b[0mloss\u001b[0m\u001b[0;34m.\u001b[0m\u001b[0mitem\u001b[0m\u001b[0;34m(\u001b[0m\u001b[0;34m)\u001b[0m\u001b[0;34m\u001b[0m\u001b[0;34m\u001b[0m\u001b[0m\n",
      "\u001b[0;32m~/anaconda3/envs/nlp_cpu/lib/python3.6/site-packages/torch/tensor.py\u001b[0m in \u001b[0;36mbackward\u001b[0;34m(self, gradient, retain_graph, create_graph)\u001b[0m\n\u001b[1;32m    164\u001b[0m                 \u001b[0mproducts\u001b[0m\u001b[0;34m.\u001b[0m \u001b[0mDefaults\u001b[0m \u001b[0mto\u001b[0m\u001b[0;31m \u001b[0m\u001b[0;31m`\u001b[0m\u001b[0;31m`\u001b[0m\u001b[0;32mFalse\u001b[0m\u001b[0;31m`\u001b[0m\u001b[0;31m`\u001b[0m\u001b[0;34m.\u001b[0m\u001b[0;34m\u001b[0m\u001b[0;34m\u001b[0m\u001b[0m\n\u001b[1;32m    165\u001b[0m         \"\"\"\n\u001b[0;32m--> 166\u001b[0;31m         \u001b[0mtorch\u001b[0m\u001b[0;34m.\u001b[0m\u001b[0mautograd\u001b[0m\u001b[0;34m.\u001b[0m\u001b[0mbackward\u001b[0m\u001b[0;34m(\u001b[0m\u001b[0mself\u001b[0m\u001b[0;34m,\u001b[0m \u001b[0mgradient\u001b[0m\u001b[0;34m,\u001b[0m \u001b[0mretain_graph\u001b[0m\u001b[0;34m,\u001b[0m \u001b[0mcreate_graph\u001b[0m\u001b[0;34m)\u001b[0m\u001b[0;34m\u001b[0m\u001b[0;34m\u001b[0m\u001b[0m\n\u001b[0m\u001b[1;32m    167\u001b[0m \u001b[0;34m\u001b[0m\u001b[0m\n\u001b[1;32m    168\u001b[0m     \u001b[0;32mdef\u001b[0m \u001b[0mregister_hook\u001b[0m\u001b[0;34m(\u001b[0m\u001b[0mself\u001b[0m\u001b[0;34m,\u001b[0m \u001b[0mhook\u001b[0m\u001b[0;34m)\u001b[0m\u001b[0;34m:\u001b[0m\u001b[0;34m\u001b[0m\u001b[0;34m\u001b[0m\u001b[0m\n",
      "\u001b[0;32m~/anaconda3/envs/nlp_cpu/lib/python3.6/site-packages/torch/autograd/__init__.py\u001b[0m in \u001b[0;36mbackward\u001b[0;34m(tensors, grad_tensors, retain_graph, create_graph, grad_variables)\u001b[0m\n\u001b[1;32m     97\u001b[0m     Variable._execution_engine.run_backward(\n\u001b[1;32m     98\u001b[0m         \u001b[0mtensors\u001b[0m\u001b[0;34m,\u001b[0m \u001b[0mgrad_tensors\u001b[0m\u001b[0;34m,\u001b[0m \u001b[0mretain_graph\u001b[0m\u001b[0;34m,\u001b[0m \u001b[0mcreate_graph\u001b[0m\u001b[0;34m,\u001b[0m\u001b[0;34m\u001b[0m\u001b[0;34m\u001b[0m\u001b[0m\n\u001b[0;32m---> 99\u001b[0;31m         allow_unreachable=True)  # allow_unreachable flag\n\u001b[0m\u001b[1;32m    100\u001b[0m \u001b[0;34m\u001b[0m\u001b[0m\n\u001b[1;32m    101\u001b[0m \u001b[0;34m\u001b[0m\u001b[0m\n",
      "\u001b[0;31mKeyboardInterrupt\u001b[0m: "
     ]
    }
   ],
   "source": [
    "#\"\"\"\n",
    "\n",
    "summarizer.fit(\n",
    "            ext_sum_train,\n",
    "            num_gpus=NUM_GPUS,\n",
    "            batch_size=BATCH_SIZE,\n",
    "            gradient_accumulation_steps=2,\n",
    "            max_steps=MAX_STEPS,\n",
    "            learning_rate=LEARNING_RATE,\n",
    "            warmup_steps=WARMUP_STEPS,\n",
    "            verbose=True,\n",
    "            report_every=REPORT_EVERY,\n",
    "            clip_grad_norm=False,\n",
    "            use_preprocessed_data=False\n",
    "        )\n",
    "\n",
    "#\"\"\"\n"
   ]
  },
  {
   "cell_type": "code",
   "execution_count": null,
   "metadata": {},
   "outputs": [],
   "source": [
    "summarizer.save_model(\n",
    "    os.path.join(\n",
    "        CACHE_DIR,\n",
    "        \"extsum_modelname_{0}_usepreprocess{1}_steps_{2}.pt\".format(\n",
    "            MODEL_NAME, USE_PREPROCSSED_DATA, MAX_STEPS\n",
    "        ),\n",
    "    )\n",
    ")"
   ]
  },
  {
   "cell_type": "markdown",
   "metadata": {},
   "source": [
    "### Model Evaluation\n",
    "\n",
    "[ROUGE](https://en.wikipedia.org/wiki/ROUGE_(metric)), or Recall-Oriented Understudy for Gisting Evaluation has been commonly used for evaluating text summarization."
   ]
  },
  {
   "cell_type": "code",
   "execution_count": null,
   "metadata": {},
   "outputs": [],
   "source": [
    "# for loading a previous saved model\n",
    "\n",
    "model_filename = \"dist_extsum_model.pt\"\n",
    "model_filepath = \"/home/ubuntu/mnt/train/distilbert-base-german-cased/2007142250/\"\n",
    "model_path = os.path.join(model_filepath, model_filename)\n",
    "summarizer = ExtractiveSummarizer(processor, MODEL_NAME, ENCODER, MAX_POS_LENGTH, CACHE_DIR)\n",
    "summarizer.model.load_state_dict(torch.load(model_path, map_location=\"cpu\"))"
   ]
  },
  {
   "cell_type": "code",
   "execution_count": null,
   "metadata": {},
   "outputs": [],
   "source": [
    "if \"segs\" in ext_sum_test[0]: # preprocessed_data\n",
    "    source = [i['src_txt'] for i in ext_sum_test]\n",
    "    target = [\"\\n\".join(i['tgt_txt'].split(\"<q>\")) for i in ext_sum_test]\n",
    "else:\n",
    "    source = []\n",
    "    temp_target = []\n",
    "    for i in ext_sum_test:\n",
    "        source.append(i[\"src_txt\"]) \n",
    "        temp_target.append(\" \".join(j) for j in i['tgt']) \n",
    "    target = [''.join(i) for i in list(temp_target)]"
   ]
  },
  {
   "cell_type": "code",
   "execution_count": null,
   "metadata": {
    "scrolled": false
   },
   "outputs": [],
   "source": [
    "%%time\n",
    "sentence_separator = \"\\n\"\n",
    "prediction = summarizer.predict(ext_sum_test, num_gpus=NUM_GPUS, batch_size=BATCH_SIZE, sentence_separator=sentence_separator)"
   ]
  },
  {
   "cell_type": "code",
   "execution_count": null,
   "metadata": {},
   "outputs": [],
   "source": [
    "rouge_scores = compute_rouge_python(cand=prediction, ref=target)\n",
    "pprint.pprint(rouge_scores)"
   ]
  },
  {
   "cell_type": "code",
   "execution_count": null,
   "metadata": {},
   "outputs": [],
   "source": [
    "prediction[0].replace(\"\\n\", \" \")"
   ]
  },
  {
   "cell_type": "code",
   "execution_count": null,
   "metadata": {},
   "outputs": [],
   "source": [
    "with open('sample_results.txt','w') as f:\n",
    "    for i in range(len(prediction)):\n",
    "        source_output = \" \".join(source[i]) \n",
    "        f.write(\"Source Text: \\n\")\n",
    "        f.write(\"\\\"\" + source_output + \"\\\" \\n\")\n",
    "        f.write(\"\\n\")\n",
    "        f.write(\"Source target: \\n\")\n",
    "        f.write(\"\\\"\" + target[i] + \"\\\" \\n\")\n",
    "        f.write(\"\\n\")\n",
    "        f.write(\"Model Prediction: \\n\")\n",
    "        f.write(\"\\\"\" + prediction[i].replace(\"\\n\", \" \") + \"\\\" \\n\")        \n",
    "        f.write(\"\\n\")\n",
    "        f.write(\"======================================\")        \n",
    "        f.write(\"\\n \\n\")"
   ]
  },
  {
   "cell_type": "code",
   "execution_count": null,
   "metadata": {},
   "outputs": [],
   "source": [
    "target[10]"
   ]
  },
  {
   "cell_type": "code",
   "execution_count": null,
   "metadata": {},
   "outputs": [],
   "source": [
    "target[2]"
   ]
  },
  {
   "cell_type": "code",
   "execution_count": null,
   "metadata": {},
   "outputs": [],
   "source": [
    "prediction[10]"
   ]
  },
  {
   "cell_type": "code",
   "execution_count": null,
   "metadata": {},
   "outputs": [],
   "source": [
    "source"
   ]
  },
  {
   "cell_type": "code",
   "execution_count": null,
   "metadata": {},
   "outputs": [],
   "source": [
    "# for testing\n",
    "sb.glue(\"rouge_2_f_score\", rouge_scores['rouge-2']['f'])"
   ]
  },
  {
   "cell_type": "markdown",
   "metadata": {},
   "source": [
    "## Prediction on a single input sample"
   ]
  },
  {
   "cell_type": "code",
   "execution_count": null,
   "metadata": {},
   "outputs": [],
   "source": [
    "source = \"\"\"\n",
    "Italien erlaubt nach tagelangem Zögern den etwa 180 Migranten auf dem privaten Rettungsschiff \"Ocean Viking\" den Wechsel auf das italienische Quarantäne-Schiff \"Moby Zaza\". Die Übernahme der aus Seenot geretteten Menschen sei für Montag geplant, hieß es am Samstagabend aus Quellen im Innenministerium in Rom. Zuvor hatte sich die Lage auf dem Schiff der Organisation SOS Méditerranée, das sich in internationalen Gewässern vor Sizilien befindet, zugespitzt.\n",
    "Die Betreiber berichteten demnach von einem Hungerstreik unter den Geflüchteten. Verena Papke, Geschäftsführerin von SOS Méditerranée für Deutschland, hatte am Freitag von mehreren Suizidversuchen gesprochen. Die \"Ocean Viking\" hatte zudem den Notstand an Bord ausgerufen. Bis dahin waren mehrere Bitten um Zuweisung eines sicheren Hafens in Malta und Italien erfolglos geblieben.\n",
    "\n",
    "Corona-Abstriche bei den Migranten geplant\n",
    "Die Crew sandte die dringende Anfrage an die Behörden beider Länder zur Aufnahme von rund 45 Menschen, die in schlechter Verfassung seien. Italien schickte daraufhin am Samstag einen Psychiater und einen kulturellen Mediator aus Pozzallo für mehrere Stunden an Bord, berichteten beide Seiten. Danach kam die Erlaubnis aus Rom zur Übernahme auf die \"Moby Zaza\". Die Lage an Bord habe sich jedoch etwas entspannt, hieß es aus der italienischen Hauptstadt. Am Sonntag seien zunächst Corona-Abstriche bei den Migranten geplant.\n",
    "\n",
    "Wie SOS Méditerranée am Samstag schrieb, nahm das Schiff in insgesamt vier Einsätzen am 25. und am 30. Juni etwa 180 Menschen aus dem Mittelmeer an Bord. Italien und Malta hatten sich in der Corona-Pandemie zu nicht sicheren Häfen erklärt. Trotzdem brechen Migranten von Libyen und Tunesien in Richtung Europa auf. Rom und Valletta nahmen zuletzt zwar wieder Menschen von privaten Schiffen auf, doch die Länder zögern mit der Zuweisung von Häfen oft lange. Sie fordern von anderen EU-Staaten regelmäßig Zusagen über die Weiterverteilung der Menschen.\"\"\""
   ]
  },
  {
   "cell_type": "code",
   "execution_count": null,
   "metadata": {},
   "outputs": [],
   "source": [
    "test_dataset = SummarizationDataset(\n",
    "    None,\n",
    "    source=[source],\n",
    "    source_preprocessing=[tokenize.sent_tokenize],\n",
    "    word_tokenize=nltk.word_tokenize,\n",
    "    language='german'\n",
    ")\n",
    "processor = ExtSumProcessor(model_name=MODEL_NAME,  cache_dir=CACHE_DIR)\n",
    "preprocessed_dataset = processor.preprocess(test_dataset)"
   ]
  },
  {
   "cell_type": "code",
   "execution_count": null,
   "metadata": {},
   "outputs": [],
   "source": [
    "preprocessed_dataset[0].keys()"
   ]
  },
  {
   "cell_type": "code",
   "execution_count": null,
   "metadata": {},
   "outputs": [],
   "source": [
    "prediction = summarizer.predict(preprocessed_dataset, num_gpus=0, batch_size=1, sentence_separator=\"\\n\")"
   ]
  },
  {
   "cell_type": "code",
   "execution_count": null,
   "metadata": {},
   "outputs": [],
   "source": [
    "prediction"
   ]
  },
  {
   "cell_type": "markdown",
   "metadata": {},
   "source": [
    "## Clean up temporary folders"
   ]
  },
  {
   "cell_type": "code",
   "execution_count": null,
   "metadata": {},
   "outputs": [],
   "source": [
    "if os.path.exists(DATA_PATH):\n",
    "    shutil.rmtree(DATA_PATH, ignore_errors=True)\n",
    "if os.path.exists(CACHE_DIR):\n",
    "    shutil.rmtree(CACHE_DIR, ignore_errors=True)\n",
    "if USE_PREPROCSSED_DATA:\n",
    "    if os.path.exists(PROCESSED_DATA_PATH):\n",
    "        shutil.rmtree(PROCESSED_DATA_PATH, ignore_errors=True)"
   ]
  },
  {
   "cell_type": "code",
   "execution_count": null,
   "metadata": {},
   "outputs": [],
   "source": []
  }
 ],
 "metadata": {
  "celltoolbar": "Tags",
  "kernelspec": {
<<<<<<< HEAD
   "display_name": "Environment (conda_nlp_gpu)",
   "language": "python",
   "name": "conda_nlp_gpu"
=======
   "display_name": "Environment (conda_nlp_cpu)",
   "language": "python",
   "name": "conda_nlp_cpu"
>>>>>>> 6771a251
  },
  "language_info": {
   "codemirror_mode": {
    "name": "ipython",
    "version": 3
   },
   "file_extension": ".py",
   "mimetype": "text/x-python",
   "name": "python",
   "nbconvert_exporter": "python",
   "pygments_lexer": "ipython3",
   "version": "3.6.8"
  }
 },
 "nbformat": 4,
 "nbformat_minor": 2
}<|MERGE_RESOLUTION|>--- conflicted
+++ resolved
@@ -3364,15 +3364,9 @@
  "metadata": {
   "celltoolbar": "Tags",
   "kernelspec": {
-<<<<<<< HEAD
    "display_name": "Environment (conda_nlp_gpu)",
    "language": "python",
    "name": "conda_nlp_gpu"
-=======
-   "display_name": "Environment (conda_nlp_cpu)",
-   "language": "python",
-   "name": "conda_nlp_cpu"
->>>>>>> 6771a251
   },
   "language_info": {
    "codemirror_mode": {
