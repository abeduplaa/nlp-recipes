#!/usr/bin/python

# Copyright (c) Microsoft Corporation. All rights reserved.
# Licensed under the MIT License.

# This script creates yaml files to build conda environments
# For generating a conda file for running only python code:
# $ python generate_conda_file.py
#
# For generating a conda file for running python gpu:
# $ python generate_conda_file.py --gpu


import argparse
import textwrap
from sys import platform


HELP_MSG = """
To create the conda environment:
$ conda env create -f {conda_env}.yaml

To update the conda environment:
$ conda env update -f {conda_env}.yaml

To register the conda environment in Jupyter:
$ conda activate {conda_env}
$ python -m ipykernel install --user --name {conda_env} \
--display-name "Python ({conda_env})"
"""

CHANNELS = ["defaults", "conda-forge", "pytorch"]

CONDA_BASE = {
    "python": "python==3.6.8",
    "pip": "pip>=19.1.1",
    "ipykernel": "ipykernel>=4.6.1",
    "jupyter": "jupyter>=1.0.0",
    "matplotlib": "matplotlib>=2.2.2",
    "numpy": "numpy>=1.13.3",
    "pandas": "pandas>=0.24.2",
    "pytest": "pytest>=3.6.4",
    "pytorch": "pytorch-cpu>=1.0.0",
    "scipy": "scipy>=1.0.0",
    "tensorflow": "tensorflow==1.12.0",
    "h5py": "h5py>=2.8.0",
    "tensorflow-hub": "tensorflow-hub==0.5.0",
    "py-xgboost": "py-xgboost<=0.80",
    "dask": "dask[dataframe]==1.2.2",
    "papermill": "papermill>=1.0.1",
}

CONDA_GPU = {
    "numba": "numba>=0.38.1",
    "pytorch": "pytorch>=1.0.0",
    "tensorflow": "tensorflow-gpu==1.12.0",
    "cudatoolkit": "cudatoolkit==9.2",
}

PIP_BASE = {
    "allennlp": "allennlp==0.8.4",
    "azureml-sdk": "azureml-sdk[automl,notebooks,contrib]==1.0.57",
    "azureml-train-automl": "azureml-train-automl==1.0.57",
    "azureml-dataprep": "azureml-dataprep==1.1.8",
    "azureml-widgets": "azureml-widgets==1.0.57",
    "azureml-mlflow": "azureml-mlflow>=1.0.43.1",
    "black": "black>=18.6b4",
    "cached-property": "cached-property==1.5.1",
<<<<<<< HEAD
    "jsonlines": "jsonlines>=1.2.0",
    "papermill": "papermill>=1.0.1",
=======
>>>>>>> fdcd3c90
    "nteract-scrapbook": "nteract-scrapbook>=0.2.1",
    "pydocumentdb": "pydocumentdb>=2.3.3",
    "pytorch-pretrained-bert": "pytorch-pretrained-bert>=0.6",
    "pytorch-transformers": "pytorch-transformers>=1.2.0",
    "tqdm": "tqdm==4.31.1",
    "pyemd": "pyemd==0.5.1",
    "ipywebrtc": "ipywebrtc==0.4.3",
    "pre-commit": "pre-commit>=1.14.4",
    "scikit-learn": "scikit-learn>=0.19.0,<=0.20.3",
    "seaborn": "seaborn>=0.9.0",
    "sklearn-crfsuite": "sklearn-crfsuite>=0.3.6",
    "spacy": "spacy>=2.1.4",
    "spacy-models": (
        "https://github.com/explosion/spacy-models/releases/download/"
        "en_core_web_sm-2.1.0/en_core_web_sm-2.1.0.tar.gz"
    ),
    "transformers": "transformers>=2.0.0",
    "gensim": "gensim>=3.7.0",
    "nltk": "nltk>=3.4",
    "seqeval": "seqeval>=0.0.12",
}

PIP_GPU = {}

PIP_DARWIN = {}
PIP_DARWIN_GPU = {}

PIP_LINUX = {}
PIP_LINUX_GPU = {}

PIP_WIN32 = {}
PIP_WIN32_GPU = {}

CONDA_DARWIN = {}
CONDA_DARWIN_GPU = {}

CONDA_LINUX = {}
CONDA_LINUX_GPU = {}

CONDA_WIN32 = {}
CONDA_WIN32_GPU = {"pytorch": "pytorch==1.0.0", "cudatoolkit": "cuda90"}

if __name__ == "__main__":
    parser = argparse.ArgumentParser(
        description=textwrap.dedent(
            """
        This script generates a conda file for different environments.
        Plain python is the default,
        but flags can be used to support GPU functionality."""
        ),
        epilog=HELP_MSG,
        formatter_class=argparse.RawDescriptionHelpFormatter,
    )
    parser.add_argument("--name", help="specify name of conda environment")
    parser.add_argument("--gpu", action="store_true", help="include packages for GPU support")
    args = parser.parse_args()

    # set name for environment and output yaml file
    conda_env = "nlp_cpu"
    if args.gpu:
        conda_env = "nlp_gpu"

    # overwrite environment name with user input
    if args.name is not None:
        conda_env = args.name

    # add conda and pip base packages
    conda_packages = CONDA_BASE
    pip_packages = PIP_BASE

    # update conda and pip packages based on flags provided
    if args.gpu:
        conda_packages.update(CONDA_GPU)
        pip_packages.update(PIP_GPU)

    # update conda and pip packages based on os platform support
    if platform == "darwin":
        conda_packages.update(CONDA_DARWIN)
        pip_packages.update(PIP_DARWIN)
        if args.gpu:
            conda_packages.update(CONDA_DARWIN_GPU)
            pip_packages.update(PIP_DARWIN_GPU)
    elif platform.startswith("linux"):
        conda_packages.update(CONDA_LINUX)
        pip_packages.update(PIP_LINUX)
        if args.gpu:
            conda_packages.update(CONDA_LINUX_GPU)
            pip_packages.update(PIP_LINUX_GPU)
    elif platform == "win32":
        conda_packages.update(CONDA_WIN32)
        pip_packages.update(PIP_WIN32)
        if args.gpu:
            conda_packages.update(CONDA_WIN32_GPU)
            pip_packages.update(PIP_WIN32_GPU)
    else:
        raise Exception("Unsupported platform. Must be Windows, Linux, or macOS")

    # write out yaml file
    conda_file = "{}.yaml".format(conda_env)
    with open(conda_file, "w") as f:
        for line in HELP_MSG.format(conda_env=conda_env).split("\n"):
            f.write("# {}\n".format(line))
        f.write("name: {}\n".format(conda_env))
        f.write("channels:\n")
        for channel in CHANNELS:
            f.write("- {}\n".format(channel))
        f.write("dependencies:\n")
        for conda_package in conda_packages.values():
            f.write("- {}\n".format(conda_package))
        f.write("- pip:\n")
        for pip_package in pip_packages.values():
            f.write("  - {}\n".format(pip_package))

    print("Generated conda file: {}".format(conda_file))
    print(HELP_MSG.format(conda_env=conda_env))<|MERGE_RESOLUTION|>--- conflicted
+++ resolved
@@ -66,11 +66,7 @@
     "azureml-mlflow": "azureml-mlflow>=1.0.43.1",
     "black": "black>=18.6b4",
     "cached-property": "cached-property==1.5.1",
-<<<<<<< HEAD
     "jsonlines": "jsonlines>=1.2.0",
-    "papermill": "papermill>=1.0.1",
-=======
->>>>>>> fdcd3c90
     "nteract-scrapbook": "nteract-scrapbook>=0.2.1",
     "pydocumentdb": "pydocumentdb>=2.3.3",
     "pytorch-pretrained-bert": "pytorch-pretrained-bert>=0.6",
