# Copyright (c) Microsoft Corporation. All rights reserved.
# Licensed under the MIT License.

# This script reuses some code from
# https://github.com/huggingface/pytorch-transformers/blob/master/examples/run_glue.py

import datetime
import logging
import os
import random
import time

import numpy as np
import torch
from tqdm import tqdm
from transformers import AdamW, get_linear_schedule_with_warmup
from transformers.modeling_bert import BERT_PRETRAINED_MODEL_ARCHIVE_MAP
from transformers.modeling_distilbert import DISTILBERT_PRETRAINED_MODEL_ARCHIVE_MAP
from transformers.modeling_roberta import ROBERTA_PRETRAINED_MODEL_ARCHIVE_MAP
from transformers.modeling_xlnet import XLNET_PRETRAINED_MODEL_ARCHIVE_MAP
from transformers.tokenization_bert import BertTokenizer
from transformers.tokenization_distilbert import DistilBertTokenizer
from transformers.tokenization_roberta import RobertaTokenizer
from transformers.tokenization_xlnet import XLNetTokenizer

from utils_nlp.common.pytorch_utils import (
    get_device,
    move_model_to_device,
    get_amp,
    parallelize_model,
)

TOKENIZER_CLASS = {}
TOKENIZER_CLASS.update({k: BertTokenizer for k in BERT_PRETRAINED_MODEL_ARCHIVE_MAP})
TOKENIZER_CLASS.update(
    {k: RobertaTokenizer for k in ROBERTA_PRETRAINED_MODEL_ARCHIVE_MAP}
)
TOKENIZER_CLASS.update({k: XLNetTokenizer for k in XLNET_PRETRAINED_MODEL_ARCHIVE_MAP})
TOKENIZER_CLASS.update(
    {k: DistilBertTokenizer for k in DISTILBERT_PRETRAINED_MODEL_ARCHIVE_MAP}
)

MAX_SEQ_LEN = 512

logger = logging.getLogger(__name__)
fh = logging.FileHandler("abssum_train.log")
logger.addHandler(fh)
logger.setLevel(logging.INFO)


class Transformer:
    def __init__(
        self,
        model_class,
        model_name="bert-base-cased",
        num_labels=2,
        cache_dir=".",
        load_model_from_dir=None,
    ):

        if model_name not in self.list_supported_models():
            raise ValueError(
                "Model name {0} is not supported by {1}. "
                "Call '{1}.list_supported_models()' to get all supported model "
                "names.".format(model_name, self.__class__.__name__)
            )
        self._model_name = model_name
        self._model_type = model_name.split("-")[0]
        self.cache_dir = cache_dir
        self.load_model_from_dir = load_model_from_dir
        if load_model_from_dir is None:
            self.model = model_class[model_name].from_pretrained(
                model_name,
                cache_dir=cache_dir,
                num_labels=num_labels,
                output_loading_info=False,
            )
        else:
            logger.info("Loading cached model from {}".format(load_model_from_dir))
            self.model = model_class[model_name].from_pretrained(
                load_model_from_dir, num_labels=num_labels, output_loading_info=False
            )

    @property
    def model_name(self):
        return self._model_name

    @property
    def model_type(self):
        return self._model_type

    @staticmethod
    def set_seed(seed, cuda=True):
        random.seed(seed)
        np.random.seed(seed)
        torch.manual_seed(seed)
        if cuda and torch.cuda.is_available():
            torch.cuda.manual_seed_all(seed)

    @staticmethod
    def get_default_optimizer(model, weight_decay, learning_rate, adam_epsilon):
        no_decay = ["bias", "LayerNorm.weight"]
        optimizer_grouped_parameters = [
            {
                "params": [
<<<<<<< HEAD
                    p for n, p in model.named_parameters() if not any(nd in n for nd in no_decay)
=======
                    p
                    for n, p in model.named_parameters()
                    if not any(nd in n for nd in no_decay)
>>>>>>> 28321a96
                ],
                "weight_decay": weight_decay,
            },
            {
                "params": [
<<<<<<< HEAD
                    p for n, p in model.named_parameters() if any(nd in n for nd in no_decay)
=======
                    p
                    for n, p in model.named_parameters()
                    if any(nd in n for nd in no_decay)
>>>>>>> 28321a96
                ],
                "weight_decay": 0.0,
            },
        ]
        optimizer = AdamW(
            optimizer_grouped_parameters, lr=learning_rate, eps=adam_epsilon
        )
        return optimizer

    @staticmethod
    def get_default_scheduler(optimizer, warmup_steps, num_training_steps):
        scheduler = get_linear_schedule_with_warmup(
            optimizer,
            num_warmup_steps=warmup_steps,
            num_training_steps=num_training_steps,
        )
        return scheduler

    def prepare_model_and_optimizer(
        self,
        num_gpus,
        gpu_ids,
        local_rank,
        weight_decay,
        learning_rate,
        adam_epsilon,
        fp16=False,
        fp16_opt_level="O1",
        checkpoint_state_dict=None,
    ):
        """
        This function initializes an optimizer and moves the model to a device.
        It can be used by most child classes before calling fine_tune.
        Child classes that require custom optimizers need to either override this
            function or implement the steps listed below in the specified order
            before fine-tuning.

        The steps are performed in the following order:
            1. Move model to device
            2. Create optimizer
            3. Initialize amp
            4. Parallelize model
        """

        amp = get_amp(fp16)

        # get device
        device, num_gpus = get_device(
            num_gpus=num_gpus, gpu_ids=gpu_ids, local_rank=local_rank
        )

        # move model
        self.model = move_model_to_device(model=self.model, device=device)

        # init optimizer
        self.optimizer = Transformer.get_default_optimizer(
            self.model, weight_decay, learning_rate, adam_epsilon
        )

        if fp16:
            self.model, self.optimizer = amp.initialize(
                self.model, self.optimizer, opt_level=fp16_opt_level
            )

        if checkpoint_state_dict:
            self.optimizer.load_state_dict(checkpoint_state_dict["optimizer"])
            self.model.load_state_dict(checkpoint_state_dict["model"])

            if fp16:
                amp.load_state_dict(checkpoint_state_dict["amp"])

        self.model = parallelize_model(
            model=self.model,
            device=device,
            num_gpus=num_gpus,
            gpu_ids=gpu_ids,
            local_rank=local_rank,
        )

        return device, num_gpus, amp

    def fine_tune(
        self,
        train_dataloader,
        get_inputs,
        device,
        num_gpus=None,
        max_steps=-1,
        global_step=0,
        max_grad_norm=1.0,
        gradient_accumulation_steps=1,
        optimizer=None,
        scheduler=None,
        fp16=False,
        amp=None,
        local_rank=-1,
        verbose=True,
        seed=None,
        report_every=10,
        save_every=-1,
        clip_grad_norm=True,
        validation_function=None,
    ):

<<<<<<< HEAD

=======
>>>>>>> 28321a96
        if seed is not None:
            Transformer.set_seed(seed, num_gpus > 0)

        # init training
        tr_loss = 0.0
        accum_loss = 0
        self.model.train()
        self.model.zero_grad()

        # train
        start = time.time()
        while global_step < max_steps:
            epoch_iterator = tqdm(
<<<<<<< HEAD
                train_dataloader, 
                desc="Iteration",
                disable=local_rank not in [-1, 0] or verbose
=======
                train_dataloader,
                desc="Iteration",
                disable=local_rank not in [-1, 0] or not verbose,
>>>>>>> 28321a96
            )
            for step, batch in enumerate(epoch_iterator):
                inputs = get_inputs(batch, device, self.model_name)
                outputs = self.model(**inputs)

                loss = outputs[0]

                if num_gpus > 1:
                    loss = loss.mean()
                if gradient_accumulation_steps > 1:
                    loss = loss / gradient_accumulation_steps

                if fp16:
                    with amp.scale_loss(loss, optimizer) as scaled_loss:
                        scaled_loss.backward()
                else:
                    loss.backward()

                tr_loss += loss.item()
                accum_loss += loss.item()

                if (step + 1) % gradient_accumulation_steps == 0:

                    global_step += 1

                    if clip_grad_norm:
                        if fp16:
                            torch.nn.utils.clip_grad_norm_(
                                amp.master_params(optimizer), max_grad_norm
                            )
                        else:
                            torch.nn.utils.clip_grad_norm_(
                                self.model.parameters(), max_grad_norm
                            )

                    if global_step % report_every == 0 and verbose:
                        end = time.time()
                        endtime_string = datetime.datetime.fromtimestamp(end).strftime(
                            "%d/%m/%Y %H:%M:%S"
                        )
<<<<<<< HEAD
                        log_line = """timestamp: {0:s}, loss: {1:.6f}, time duration: {2:f},
                            number of examples in current step: {3:.0f}, step {4:.0f}
                            out of total {5:.0f}""".format(
                            endtime_string,
                            accum_loss / report_every,
                            end - start,
                            list(inputs.values())[0].size()[0],
                            global_step,
                            max_steps,
=======
                        print(
                            """timestamp: {0:s}, loss: {1:.6f}, time duration: {2:f},
                            number of examples in current step: {3:.0f}, step {4:.0f}
                            out of total {5:.0f}""".format(
                                endtime_string,
                                accum_loss / report_every,
                                end - start,
                                len(batch),
                                global_step,
                                max_steps,
                            )
>>>>>>> 28321a96
                        )
                        logger.info(log_line)
                        print(log_line)
                        accum_loss = 0
                        start = end
                    if type(optimizer) == list:
                        for o in optimizer:
                            o.step()
                    else:
                        optimizer.step()
                    if scheduler:
                        scheduler.step()
                    self.model.zero_grad()
<<<<<<< HEAD

                    if save_every != -1 and global_step % save_every == 0 and verbose:
                        saved_model_path = os.path.join(
                            self.cache_dir, f"{self.model_name}_step_{global_step}.pt"
                        )
                        self.save_model(global_step, saved_model_path)
                        if validation_function:
                            validation_log = validation_function(self)
                            logger.info(validation_log)
                            print(validation_log)
=======
                    if save_every != -1 and global_step % save_every == 0 and verbose:
                        self.save_model(
                            os.path.join(
                                self.cache_dir,
                                f"{self.model_name}_step_{global_step}.pt",
                            )
                        )
>>>>>>> 28321a96
                if global_step > max_steps:
                    epoch_iterator.close()
                    break
                # del batch
                # torch.cuda.empty_cache()

        return global_step, tr_loss / global_step

    def predict(self, eval_dataloader, get_inputs, num_gpus, gpu_ids, verbose=True):
        # get device
        device, num_gpus = get_device(num_gpus=num_gpus, gpu_ids=gpu_ids, local_rank=-1)

        # move model
        self.model = move_model_to_device(model=self.model, device=device)

        # parallelize model
        self.model = parallelize_model(
            model=self.model,
            device=device,
            num_gpus=num_gpus,
            gpu_ids=gpu_ids,
            local_rank=-1,
        )

        # predict
        self.model.eval()
        for batch in tqdm(eval_dataloader, desc="Scoring", disable=not verbose):
            with torch.no_grad():
                inputs = get_inputs(batch, device, self.model_name, train_mode=False)
                outputs = self.model(**inputs)
                logits = outputs[0]
            yield logits.detach().cpu().numpy()

<<<<<<< HEAD
    def save_model(self, global_step=None, full_name=None):
=======
    def save_model(self, full_name=None):
>>>>>>> 28321a96
        """
        save the trained model.

        Args:
<<<<<<< HEAD
            full_name (str, optional): File name to save the model's `state_dict()` and can
                be loaded by torch.load(). If it's None, the trained model, configuration
                and tokenizer using `save_pretrained()`; and the file is going to be saved
                under "fine_tuned" folder of the cached directory of the object. Defaults to None.
=======
            full_name (str, optional): File name to save the model's `state_dict()`
                that can be loaded by torch.load().
                If None, the trained model, configuration and tokenizer are saved
                using `save_pretrained()`; and the file is going to be saved under
                "fine_tuned" folder of the cached directory of the object.
                Defaults to None.
>>>>>>> 28321a96
        """

        # Save a trained model, configuration and tokenizer using `save_pretrained()`.
        # They can then be reloaded using `from_pretrained()`
        model_to_save = (
            self.model.module if hasattr(self.model, "module") else self.model
        )  # Take care of distributed/parallel training

        if full_name:
            logger.info("Saving model checkpoint to %s", full_name)
            torch.save(model_to_save.state_dict(), full_name)
        else:
            output_model_dir = os.path.join(self.cache_dir, "fine_tuned")

            os.makedirs(self.cache_dir, exist_ok=True)
            os.makedirs(output_model_dir, exist_ok=True)

            logger.info("Saving model checkpoint to %s", output_model_dir)
            model_to_save.save_pretrained(output_model_dir)<|MERGE_RESOLUTION|>--- conflicted
+++ resolved
@@ -103,25 +103,17 @@
         optimizer_grouped_parameters = [
             {
                 "params": [
-<<<<<<< HEAD
-                    p for n, p in model.named_parameters() if not any(nd in n for nd in no_decay)
-=======
                     p
                     for n, p in model.named_parameters()
                     if not any(nd in n for nd in no_decay)
->>>>>>> 28321a96
                 ],
                 "weight_decay": weight_decay,
             },
             {
                 "params": [
-<<<<<<< HEAD
-                    p for n, p in model.named_parameters() if any(nd in n for nd in no_decay)
-=======
                     p
                     for n, p in model.named_parameters()
                     if any(nd in n for nd in no_decay)
->>>>>>> 28321a96
                 ],
                 "weight_decay": 0.0,
             },
@@ -226,10 +218,6 @@
         validation_function=None,
     ):
 
-<<<<<<< HEAD
-
-=======
->>>>>>> 28321a96
         if seed is not None:
             Transformer.set_seed(seed, num_gpus > 0)
 
@@ -243,15 +231,9 @@
         start = time.time()
         while global_step < max_steps:
             epoch_iterator = tqdm(
-<<<<<<< HEAD
                 train_dataloader, 
                 desc="Iteration",
                 disable=local_rank not in [-1, 0] or verbose
-=======
-                train_dataloader,
-                desc="Iteration",
-                disable=local_rank not in [-1, 0] or not verbose,
->>>>>>> 28321a96
             )
             for step, batch in enumerate(epoch_iterator):
                 inputs = get_inputs(batch, device, self.model_name)
@@ -292,7 +274,6 @@
                         endtime_string = datetime.datetime.fromtimestamp(end).strftime(
                             "%d/%m/%Y %H:%M:%S"
                         )
-<<<<<<< HEAD
                         log_line = """timestamp: {0:s}, loss: {1:.6f}, time duration: {2:f},
                             number of examples in current step: {3:.0f}, step {4:.0f}
                             out of total {5:.0f}""".format(
@@ -302,19 +283,7 @@
                             list(inputs.values())[0].size()[0],
                             global_step,
                             max_steps,
-=======
-                        print(
-                            """timestamp: {0:s}, loss: {1:.6f}, time duration: {2:f},
-                            number of examples in current step: {3:.0f}, step {4:.0f}
-                            out of total {5:.0f}""".format(
-                                endtime_string,
-                                accum_loss / report_every,
-                                end - start,
-                                len(batch),
-                                global_step,
-                                max_steps,
-                            )
->>>>>>> 28321a96
+
                         )
                         logger.info(log_line)
                         print(log_line)
@@ -328,7 +297,6 @@
                     if scheduler:
                         scheduler.step()
                     self.model.zero_grad()
-<<<<<<< HEAD
 
                     if save_every != -1 and global_step % save_every == 0 and verbose:
                         saved_model_path = os.path.join(
@@ -339,15 +307,6 @@
                             validation_log = validation_function(self)
                             logger.info(validation_log)
                             print(validation_log)
-=======
-                    if save_every != -1 and global_step % save_every == 0 and verbose:
-                        self.save_model(
-                            os.path.join(
-                                self.cache_dir,
-                                f"{self.model_name}_step_{global_step}.pt",
-                            )
-                        )
->>>>>>> 28321a96
                 if global_step > max_steps:
                     epoch_iterator.close()
                     break
@@ -381,28 +340,17 @@
                 logits = outputs[0]
             yield logits.detach().cpu().numpy()
 
-<<<<<<< HEAD
     def save_model(self, global_step=None, full_name=None):
-=======
-    def save_model(self, full_name=None):
->>>>>>> 28321a96
         """
         save the trained model.
 
         Args:
-<<<<<<< HEAD
-            full_name (str, optional): File name to save the model's `state_dict()` and can
-                be loaded by torch.load(). If it's None, the trained model, configuration
-                and tokenizer using `save_pretrained()`; and the file is going to be saved
-                under "fine_tuned" folder of the cached directory of the object. Defaults to None.
-=======
             full_name (str, optional): File name to save the model's `state_dict()`
                 that can be loaded by torch.load().
                 If None, the trained model, configuration and tokenizer are saved
                 using `save_pretrained()`; and the file is going to be saved under
                 "fine_tuned" folder of the cached directory of the object.
                 Defaults to None.
->>>>>>> 28321a96
         """
 
         # Save a trained model, configuration and tokenizer using `save_pretrained()`.
