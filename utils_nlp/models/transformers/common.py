# Copyright (c) Microsoft Corporation. All rights reserved.
# Licensed under the MIT License.

# This script reuses some code from
# https://github.com/huggingface/pytorch-transformers/blob/master/examples/run_glue.py

import datetime
import logging
import os
import random
import time

import numpy as np
import torch
from tqdm import tqdm
from transformers import AdamW, get_linear_schedule_with_warmup
from transformers.modeling_bert import BERT_PRETRAINED_MODEL_ARCHIVE_MAP
from transformers.modeling_distilbert import DISTILBERT_PRETRAINED_MODEL_ARCHIVE_MAP
from transformers.modeling_roberta import ROBERTA_PRETRAINED_MODEL_ARCHIVE_MAP
from transformers.modeling_xlnet import XLNET_PRETRAINED_MODEL_ARCHIVE_MAP
from transformers.tokenization_bert import BertTokenizer
from transformers.tokenization_distilbert import DistilBertTokenizer
from transformers.tokenization_roberta import RobertaTokenizer
from transformers.tokenization_xlnet import XLNetTokenizer

from utils_nlp.common.pytorch_utils import (
    get_device,
    move_model_to_device,
    get_amp,
    parallelize_model,
)

TOKENIZER_CLASS = {}
TOKENIZER_CLASS.update({k: BertTokenizer for k in BERT_PRETRAINED_MODEL_ARCHIVE_MAP})
TOKENIZER_CLASS.update(
    {k: RobertaTokenizer for k in ROBERTA_PRETRAINED_MODEL_ARCHIVE_MAP}
)
TOKENIZER_CLASS.update({k: XLNetTokenizer for k in XLNET_PRETRAINED_MODEL_ARCHIVE_MAP})
TOKENIZER_CLASS.update(
    {k: DistilBertTokenizer for k in DISTILBERT_PRETRAINED_MODEL_ARCHIVE_MAP}
)

MAX_SEQ_LEN = 512

logger = logging.getLogger(__name__)
fh = logging.FileHandler("longer_input_abssum_train.log")
logger.addHandler(fh)
logger.setLevel(logging.INFO)


class Transformer:
    def __init__(
        self,
        model_class,
        model_name="bert-base-cased",
        num_labels=2,
        cache_dir=".",
        load_model_from_dir=None,
    ):

        if model_name not in self.list_supported_models():
            raise ValueError(
                "Model name {0} is not supported by {1}. "
                "Call '{1}.list_supported_models()' to get all supported model "
                "names.".format(model_name, self.__class__.__name__)
            )
        self._model_name = model_name
        self._model_type = model_name.split("-")[0]
        self.cache_dir = cache_dir
        self.load_model_from_dir = load_model_from_dir
        if load_model_from_dir is None:
            self.model = model_class[model_name].from_pretrained(
                model_name,
                cache_dir=cache_dir,
                num_labels=num_labels,
                output_loading_info=False,
            )
        else:
            logger.info("Loading cached model from {}".format(load_model_from_dir))
            self.model = model_class[model_name].from_pretrained(
                load_model_from_dir, num_labels=num_labels, output_loading_info=False
            )

    @property
    def model_name(self):
        return self._model_name

    @property
    def model_type(self):
        return self._model_type

    @staticmethod
    def set_seed(seed, cuda=True):
        random.seed(seed)
        np.random.seed(seed)
        torch.manual_seed(seed)
        if cuda and torch.cuda.is_available():
            torch.cuda.manual_seed_all(seed)

    @staticmethod
    def get_default_optimizer(model, weight_decay, learning_rate, adam_epsilon):
        no_decay = ["bias", "LayerNorm.weight"]
        optimizer_grouped_parameters = [
            {
                "params": [
                    p
                    for n, p in model.named_parameters()
                    if not any(nd in n for nd in no_decay)
                ],
                "weight_decay": weight_decay,
            },
            {
                "params": [
                    p
                    for n, p in model.named_parameters()
                    if any(nd in n for nd in no_decay)
                ],
                "weight_decay": 0.0,
            },
        ]
        optimizer = AdamW(
            optimizer_grouped_parameters, lr=learning_rate, eps=adam_epsilon
        )
        return optimizer

    @staticmethod
    def get_default_scheduler(optimizer, warmup_steps, num_training_steps):
        scheduler = get_linear_schedule_with_warmup(
            optimizer,
            num_warmup_steps=warmup_steps,
            num_training_steps=num_training_steps,
        )
        return scheduler

    def prepare_model_and_optimizer(
        self,
        num_gpus,
        gpu_ids,
        local_rank,
        weight_decay,
        learning_rate,
        adam_epsilon,
        fp16=False,
        fp16_opt_level="O1",
        checkpoint_state_dict=None,
    ):
        """
        This function initializes an optimizer and moves the model to a device.
        It can be used by most child classes before calling fine_tune.
        Child classes that require custom optimizers need to either override this
            function or implement the steps listed below in the specified order
            before fine-tuning.

        The steps are performed in the following order:
            1. Move model to device
            2. Create optimizer
            3. Initialize amp
            4. Parallelize model
        """

        amp = get_amp(fp16)

        # get device
        device, num_gpus = get_device(
            num_gpus=num_gpus, gpu_ids=gpu_ids, local_rank=local_rank
        )

        # move model
        self.model = move_model_to_device(model=self.model, device=device)

        # init optimizer
        self.optimizer = Transformer.get_default_optimizer(
            self.model, weight_decay, learning_rate, adam_epsilon
        )

        if fp16:
            self.model, self.optimizer = amp.initialize(
                self.model, self.optimizer, opt_level=fp16_opt_level
            )

        if checkpoint_state_dict:
            self.optimizer.load_state_dict(checkpoint_state_dict["optimizer"])
            self.model.load_state_dict(checkpoint_state_dict["model"])

            if fp16:
                amp.load_state_dict(checkpoint_state_dict["amp"])

        self.model = parallelize_model(
            model=self.model,
            device=device,
            num_gpus=num_gpus,
            gpu_ids=gpu_ids,
            local_rank=local_rank,
        )

        return device, num_gpus, amp

    def fine_tune(
        self,
        train_dataloader,
        get_inputs,
        device,
        num_gpus=None,
        max_steps=-1,
        global_step=0,
        max_grad_norm=1.0,
        gradient_accumulation_steps=1,
        optimizer=None,
        scheduler=None,
        fp16=False,
        amp=None,
        local_rank=-1,
        verbose=True,
        seed=None,
        report_every=10,
        save_every=-1,
        clip_grad_norm=True,
        validation_function=None,
    ):

        if seed is not None:
            Transformer.set_seed(seed, num_gpus > 0)

        # init training
        tr_loss = 0.0
        accum_loss = 0
        train_size = 0
        self.model.train()
        self.model.zero_grad()

        # train
        start = time.time()
        # TODO: Is this while necessary???
        while global_step < max_steps:
            epoch_iterator = tqdm(
                train_dataloader, 
                desc="Iteration",
                disable=local_rank not in [-1, 0] or verbose
            )
            for step, batch in enumerate(epoch_iterator):
                inputs = get_inputs(batch, device, self.model_name)
                outputs = self.model(**inputs)

<<<<<<< HEAD
                loss = outputs[0]
=======
                if isinstance(outputs, tuple):
                    loss = outputs[0]
                else:
                    # Accomondate models based on older versions of Transformers, e.g. UniLM
                    loss = outputs
>>>>>>> 90517dd3

                if num_gpus > 1:
                    loss = loss.mean()

                if gradient_accumulation_steps > 1:
                    loss = loss / gradient_accumulation_steps

                if fp16:
                    with amp.scale_loss(loss, optimizer) as scaled_loss:
                        scaled_loss.backward()
                else:
                    loss.backward()

                tr_loss += loss.item()
                accum_loss += loss.item()
                train_size += list(inputs.values())[0].size()[0] 
                if (step + 1) % gradient_accumulation_steps == 0:

                    global_step += 1

                    if clip_grad_norm:
                        if fp16:
                            torch.nn.utils.clip_grad_norm_(
                                amp.master_params(optimizer), max_grad_norm
                            )
                        else:
                            torch.nn.utils.clip_grad_norm_(
                                self.model.parameters(), max_grad_norm
                            )

                    if global_step % report_every == 0 and verbose:
                        end = time.time()
                        endtime_string = datetime.datetime.fromtimestamp(end).strftime(
                            "%d/%m/%Y %H:%M:%S"
                        )
                        log_line = """timestamp: {0:s}, average loss: {1:.6f}, time duration: {2:f},
                            number of examples in current reporting: {3:.0f}, step {4:.0f}
                            out of total {5:.0f}""".format(
                            endtime_string,
                            accum_loss / report_every,
                            end - start,
                            #list(inputs.values())[0].size()[0],
                            train_size,
                            global_step,
                            max_steps,

                        )
                        logger.info(log_line)
                        print(log_line)
                        accum_loss = 0
                        train_size = 0
                        start = end
                    if optimizer:
                        if type(optimizer) == list:
                            for o in optimizer:
                                o.step()
                        else:
                            optimizer.step()
                    if scheduler:
                        if type(scheduler) == list:
                            for s in scheduler:
                                s.step()
                        else:
                            scheduler.step()
                    self.model.zero_grad()

                    if save_every != -1 and global_step % save_every == 0 and verbose:
                        saved_model_path = os.path.join(
                            self.cache_dir, f"{self.model_name}_step_{global_step}.pt"
                        )
                        self.save_model(global_step, saved_model_path)
                        if validation_function:
                            validation_log = validation_function(self)
                            logger.info(validation_log)
                            print(validation_log)
                if global_step > max_steps:
                    epoch_iterator.close()
                    break
<<<<<<< HEAD
                # del batch
                # torch.cuda.empty_cache()

=======
        if fp16:
            self.amp_state_dict = amp.state_dict()
>>>>>>> 90517dd3
        return global_step, tr_loss / global_step

    def predict(self, eval_dataloader, get_inputs, num_gpus, gpu_ids, verbose=True):
        # get device
        device, num_gpus = get_device(num_gpus=num_gpus, gpu_ids=gpu_ids, local_rank=-1)

        # move model
        self.model = move_model_to_device(model=self.model, device=device)

        # parallelize model
        self.model = parallelize_model(
            model=self.model,
            device=device,
            num_gpus=num_gpus,
            gpu_ids=gpu_ids,
            local_rank=-1,
        )

        # predict
        self.model.eval()
        for batch in tqdm(eval_dataloader, desc="Scoring", disable=not verbose):
            with torch.no_grad():
                inputs = get_inputs(batch, device, self.model_name, train_mode=False)
                outputs = self.model(**inputs)
                logits = outputs[0]
            yield logits.detach().cpu().numpy()

    def save_model(self, global_step=None, full_name=None):
        """
        save the trained model.

        Args:
            full_name (str, optional): File name to save the model's `state_dict()`
                that can be loaded by torch.load().
                If None, the trained model, configuration and tokenizer are saved
                using `save_pretrained()`; and the file is going to be saved under
                "fine_tuned" folder of the cached directory of the object.
                Defaults to None.
        """

        # Save a trained model, configuration and tokenizer using `save_pretrained()`.
        # They can then be reloaded using `from_pretrained()`
        model_to_save = (
            self.model.module if hasattr(self.model, "module") else self.model
        )  # Take care of distributed/parallel training

        if full_name:
            logger.info("Saving model checkpoint to %s", full_name)
            torch.save(model_to_save.state_dict(), full_name)
        else:
            output_model_dir = os.path.join(self.cache_dir, "fine_tuned")

            os.makedirs(self.cache_dir, exist_ok=True)
            os.makedirs(output_model_dir, exist_ok=True)

            logger.info("Saving model checkpoint to %s", output_model_dir)
            model_to_save.save_pretrained(output_model_dir)<|MERGE_RESOLUTION|>--- conflicted
+++ resolved
@@ -173,7 +173,7 @@
             self.model, weight_decay, learning_rate, adam_epsilon
         )
 
-        if fp16:
+        if fp16 and amp:
             self.model, self.optimizer = amp.initialize(
                 self.model, self.optimizer, opt_level=fp16_opt_level
             )
@@ -182,7 +182,7 @@
             self.optimizer.load_state_dict(checkpoint_state_dict["optimizer"])
             self.model.load_state_dict(checkpoint_state_dict["model"])
 
-            if fp16:
+            if fp16 and amp:
                 amp.load_state_dict(checkpoint_state_dict["amp"])
 
         self.model = parallelize_model(
@@ -241,15 +241,11 @@
                 inputs = get_inputs(batch, device, self.model_name)
                 outputs = self.model(**inputs)
 
-<<<<<<< HEAD
-                loss = outputs[0]
-=======
                 if isinstance(outputs, tuple):
                     loss = outputs[0]
                 else:
                     # Accomondate models based on older versions of Transformers, e.g. UniLM
                     loss = outputs
->>>>>>> 90517dd3
 
                 if num_gpus > 1:
                     loss = loss.mean()
@@ -257,7 +253,7 @@
                 if gradient_accumulation_steps > 1:
                     loss = loss / gradient_accumulation_steps
 
-                if fp16:
+                if fp16 and amp:
                     with amp.scale_loss(loss, optimizer) as scaled_loss:
                         scaled_loss.backward()
                 else:
@@ -271,7 +267,7 @@
                     global_step += 1
 
                     if clip_grad_norm:
-                        if fp16:
+                        if fp16 and amp:
                             torch.nn.utils.clip_grad_norm_(
                                 amp.master_params(optimizer), max_grad_norm
                             )
@@ -328,14 +324,8 @@
                 if global_step > max_steps:
                     epoch_iterator.close()
                     break
-<<<<<<< HEAD
-                # del batch
-                # torch.cuda.empty_cache()
-
-=======
-        if fp16:
+        if fp16 and amp:
             self.amp_state_dict = amp.state_dict()
->>>>>>> 90517dd3
         return global_step, tr_loss / global_step
 
     def predict(self, eval_dataloader, get_inputs, num_gpus, gpu_ids, verbose=True):
