--- conflicted
+++ resolved
@@ -1,30 +1,18 @@
-# Copyright (c) Microsoft Corporation. All rights reserved.
-# Licensed under the MIT License.
-
-import pytest
-import papermill as pm
-
-from tests.notebooks_common import OUTPUT_NOTEBOOK, KERNEL_NAME
-
-
-<<<<<<< HEAD
-@pytest.mark.notebooks
-def test_embedding_trainer_runs(notebooks):
-    notebook_path = notebooks["embedding_trainer"]
-    pm.execute_notebook(
-        notebook_path,
-        OUTPUT_NOTEBOOK,
-        kernel_name=KERNEL_NAME,
-        parameters=dict(NLP_REPO_PATH=".")
-    )
-=======
-@pytest.mark.skip(reason="no way of running this programmatically")
-@pytest.mark.integration
-def test_embedding_trainer_runs(notebooks):
-    notebook_path = notebooks["embedding_trainer"]
-    pm.execute_notebook(
-        notebook_path, OUTPUT_NOTEBOOK, kernel_name=KERNEL_NAME
-    )
-
-
->>>>>>> f99d34a0
+# Copyright (c) Microsoft Corporation. All rights reserved.
+# Licensed under the MIT License.
+
+import pytest
+import papermill as pm
+
+from tests.notebooks_common import OUTPUT_NOTEBOOK, KERNEL_NAME
+
+
+@pytest.mark.notebooks
+def test_embedding_trainer_runs(notebooks):
+    notebook_path = notebooks["embedding_trainer"]
+    pm.execute_notebook(
+        notebook_path,
+        OUTPUT_NOTEBOOK,
+        kernel_name=KERNEL_NAME,
+        parameters=dict(NLP_REPO_PATH=".")
+    )