# Copyright (c) Microsoft Corporation. All rights reserved.
# Licensed under the MIT License.

import pytest
import papermill as pm
import scrapbook as sb
from tests.notebooks_common import OUTPUT_NOTEBOOK, KERNEL_NAME


ABS_TOL = 0.2
ABS_TOL_PEARSONS = 0.05


@pytest.fixture(scope="module")
def baseline_results():
    return {
        "Word2vec Cosine": 0.6476606845766778,
        "Word2vec Cosine with Stop Words": 0.6683808069062863,
        "Word2vec WMD": 0.6574175839579567,
        "Word2vec WMD with Stop Words": 0.6574175839579567,
        "GLoVe Cosine": 0.6688056947022161,
        "GLoVe Cosine with Stop Words": 0.6049380247374541,
        "GLoVe WMD": 0.6267300417407605,
        "GLoVe WMD with Stop Words": 0.48470008225931194,
        "fastText Cosine": 0.6707510007525627,
        "fastText Cosine with Stop Words": 0.6771300330824099,
        "fastText WMD": 0.6394958913339955,
        "fastText WMD with Stop Words": 0.5177829727556036,
        "TF-IDF Cosine": 0.6749213786510483,
        "TF-IDF Cosine with Stop Words": 0.7118087132257667,
        "Doc2vec Cosine": 0.5337078384749167,
        "Doc2vec Cosine with Stop Words": 0.4498543211602068,
    }



@pytest.mark.integration
def test_similarity_embeddings_baseline_runs(notebooks, baseline_results):
    notebook_path = notebooks["similarity_embeddings_baseline"]
    pm.execute_notebook(notebook_path, OUTPUT_NOTEBOOK, kernel_name=KERNEL_NAME)
    results = sb.read_notebook(OUTPUT_NOTEBOOK).scraps.data_dict["results"]
    for key, value in baseline_results.items():
        assert results[key] == pytest.approx(value, abs=ABS_TOL)

        
@pytest.mark.gpu
@pytest.mark.integration
def test_gensen_local(notebooks):
    notebook_path = notebooks["gensen_local"]
    pm.execute_notebook(
        notebook_path,
        OUTPUT_NOTEBOOK,
        kernel_name=KERNEL_NAME,
        parameters=dict(
            max_epoch=1,
            config_filepath="scenarios/sentence_similarity/gensen_config.json",
            base_data_path="data",
        ),
    )

    results = sb.read_notebook(OUTPUT_NOTEBOOK).scraps.data_dict["results"]
    expected = {"0": {"0": 1, "1": 0.95}, "1": {"0": 0.95, "1": 1}}

    for key, value in expected.items():
        for k, v in value.items():
            assert results[key][k] == pytest.approx(v, abs=ABS_TOL_PEARSONS)
            

<<<<<<< HEAD
=======
@pytest.mark.gpu
@pytest.mark.integration
def test_bert_encoder(notebooks, tmp):
    notebook_path = notebooks["bert_encoder"]
    pm.execute_notebook(
        notebook_path,
        OUTPUT_NOTEBOOK,
        kernel_name=KERNEL_NAME,
        parameters=dict(NUM_GPUS=1,
                        MAX_SEQ_LENGTH=128,
                        CACHE_DIR=tmp),
    )
    size_emb = sb.read_notebook(OUTPUT_NOTEBOOK).scraps.data_dict["size_emb"]
    assert size_emb == 768
    
            
@pytest.mark.integration
@pytest.mark.azureml
def test_similarity_embeddings_baseline_runs(notebooks, baseline_results):
    notebook_path = notebooks["similarity_embeddings_baseline"]
    pm.execute_notebook(notebook_path, OUTPUT_NOTEBOOK, kernel_name=KERNEL_NAME)
    results = sb.read_notebook(OUTPUT_NOTEBOOK).scraps.data_dict["results"]
    for key, value in baseline_results.items():
        assert results[key] == pytest.approx(value, abs=ABS_TOL)


>>>>>>> d26640eb
@pytest.mark.usefixtures("teardown_service")
@pytest.mark.integration
@pytest.mark.azureml
def test_automl_local_runs(notebooks,
                           subscription_id,
                           resource_group,
                           workspace_name,
                           workspace_region):
    notebook_path = notebooks["similarity_automl_local"]

    pm.execute_notebook(notebook_path,
                        OUTPUT_NOTEBOOK,
                        parameters = {'automl_iterations': 1,
                                      'automl_iteration_timeout':7,
                                      'config_path': None,
                                      'webservice_name': "aci-test-service",
                                      'subscription_id': subscription_id,
                                      'resource_group': resource_group,
                                      'workspace_name': workspace_name,
                                      'workspace_region': workspace_region})
    result = sb.read_notebook(OUTPUT_NOTEBOOK).scraps.data_dict["pearson_correlation"]
    assert result == pytest.approx(0.5, abs=ABS_TOL)


@pytest.mark.integration
@pytest.mark.azureml
def test_similarity_gensen_azureml_runs(notebooks):
    notebook_path = notebooks["gensen_azureml"]
    pm.execute_notebook(
        notebook_path,
        OUTPUT_NOTEBOOK,
        parameters=dict(
            CACHE_DIR="./tests/integration/temp",
            AZUREML_CONFIG_PATH="./tests/integration/.azureml",
            UTIL_NLP_PATH="./utils_nlp",
            MAX_EPOCH=1,
            TRAIN_SCRIPT="./scenarios/sentence_similarity/gensen_train.py",
            CONFIG_PATH="./scenarios/sentence_similarity/gensen_config.json",
            MAX_TOTAL_RUNS=1,
            MAX_CONCURRENT_RUNS=1,
        ),
    )
    result = sb.read_notebook(OUTPUT_NOTEBOOK).scraps.data_dict
    assert result["min_val_loss"] > 5
    assert result["learning_rate"] >= 0.0001
    assert result["learning_rate"] <= 0.001


@pytest.mark.integration
@pytest.mark.azureml
@pytest.mark.skip(reason="can't run programmatically, AKS cluster takes ~20 minutes to create and there is no blocking call in the notebook to tell that the cluster creation is in progress")
def test_automl_with_pipelines_deployment_aks(notebooks):
    notebook_path = notebooks["automl_with_pipelines_deployment_aks"]
    pm.execute_notebook(
        notebook_path,
        OUTPUT_NOTEBOOK)
    <|MERGE_RESOLUTION|>--- conflicted
+++ resolved
@@ -66,8 +66,6 @@
             assert results[key][k] == pytest.approx(v, abs=ABS_TOL_PEARSONS)
             
 
-<<<<<<< HEAD
-=======
 @pytest.mark.gpu
 @pytest.mark.integration
 def test_bert_encoder(notebooks, tmp):
@@ -94,7 +92,6 @@
         assert results[key] == pytest.approx(value, abs=ABS_TOL)
 
 
->>>>>>> d26640eb
 @pytest.mark.usefixtures("teardown_service")
 @pytest.mark.integration
 @pytest.mark.azureml
