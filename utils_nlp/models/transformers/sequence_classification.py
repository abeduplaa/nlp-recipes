# Copyright (c) Microsoft Corporation. All rights reserved.
# Licensed under the MIT License.

import numpy as np
from transformers.modeling_albert import ALBERT_PRETRAINED_MODEL_ARCHIVE_MAP, AlbertForSequenceClassification
from transformers.modeling_bert import BERT_PRETRAINED_MODEL_ARCHIVE_MAP, BertForSequenceClassification
from transformers.modeling_distilbert import (
    DISTILBERT_PRETRAINED_MODEL_ARCHIVE_MAP,
    DistilBertForSequenceClassification,
)
from transformers.modeling_roberta import ROBERTA_PRETRAINED_MODEL_ARCHIVE_MAP, RobertaForSequenceClassification
from transformers.modeling_xlnet import XLNET_PRETRAINED_MODEL_ARCHIVE_MAP, XLNetForSequenceClassification

from utils_nlp.common.pytorch_utils import compute_training_steps, get_device, move_model_to_device
from utils_nlp.models.transformers.common import MAX_SEQ_LEN, TOKENIZER_CLASS, Transformer
from utils_nlp.models.transformers.datasets import SCDataSet, SPCDataSet

MODEL_CLASS = {}
MODEL_CLASS.update({k: BertForSequenceClassification for k in BERT_PRETRAINED_MODEL_ARCHIVE_MAP})
MODEL_CLASS.update({k: RobertaForSequenceClassification for k in ROBERTA_PRETRAINED_MODEL_ARCHIVE_MAP})
MODEL_CLASS.update({k: XLNetForSequenceClassification for k in XLNET_PRETRAINED_MODEL_ARCHIVE_MAP})
MODEL_CLASS.update({k: DistilBertForSequenceClassification for k in DISTILBERT_PRETRAINED_MODEL_ARCHIVE_MAP})
MODEL_CLASS.update({k: AlbertForSequenceClassification for k in ALBERT_PRETRAINED_MODEL_ARCHIVE_MAP})


class Processor:
    """
    Class for preprocessing sequence classification data.

    Args:
        model_name (str, optional): Name of the model.
            Call SequenceClassifier.list_supported_models() to get all supported models.
            Defaults to "bert-base-cased".
        to_lower (bool, optional): Whether to convert all letters to lower case during
            tokenization. This is determined by if a cased model is used. Defaults to False,
            which corresponds to a cased model.
        cache_dir (str, optional): Directory to cache the tokenizer. Defaults to ".".
        output_loading_info (bool, optional): Display tokenizer loading info if True.
    """

    def __init__(self, model_name="bert-base-cased", to_lower=False, cache_dir="."):
        self.tokenizer = TOKENIZER_CLASS[model_name].from_pretrained(
            model_name, do_lower_case=to_lower, cache_dir=cache_dir, output_loading_info=False
        )

    @staticmethod
    def get_inputs(batch, device, model_name, train_mode=True):
        """
        Creates an input dictionary given a model name.

        Args:
            batch (tuple): A tuple containing input ids, attention mask,
                segment ids, and labels tensors.
            device (torch.device): A PyTorch device.
            model_name (bool, optional): Model name used to format the inputs.
            train_mode (bool, optional): Training mode flag.
                Defaults to True.

        Returns:
            dict: Dictionary containing input ids, segment ids, masks, and labels.
                Labels are only returned when train_mode is True.
        """
        batch = tuple(t.to(device) for t in batch)
        if model_name.split("-")[0] in ["bert", "xlnet", "roberta", "distilbert", "albert"]:
            if train_mode:
                inputs = {"input_ids": batch[0], "attention_mask": batch[1], "labels": batch[3]}
            else:
                inputs = {"input_ids": batch[0], "attention_mask": batch[1]}

            # distilbert doesn't support segment ids
            if model_name.split("-")[0] not in ["distilbert"]:
                inputs["token_type_ids"] = batch[2]

            return inputs
        else:
            raise ValueError("Model not supported: {}".format(model_name))

    @staticmethod
    def text_transform(text, tokenizer, max_len=MAX_SEQ_LEN):
        """
        Text transformation function for sequence classification.
        The function can be passed to a map-style PyTorch DataSet.

        Args:
            text (str): Input text.
            tokenizer (PreTrainedTokenizer): A pretrained tokenizer.
            max_len (int, optional): Max sequence length. Defaults to 512.

        Returns:
            tuple: Tuple containing input ids, attention masks, and segment ids.
        """
        if max_len > MAX_SEQ_LEN:
            print("setting max_len to max allowed sequence length: {}".format(MAX_SEQ_LEN))
            max_len = MAX_SEQ_LEN
        # truncate and add CLS & SEP markers
        tokens = [tokenizer.cls_token] + tokenizer.tokenize(text)[0 : max_len - 2] + [tokenizer.sep_token]
        # get input ids
        input_ids = tokenizer.convert_tokens_to_ids(tokens)
        # pad sequence
        input_ids = input_ids + [0] * (max_len - len(input_ids))
        # create input mask
        attention_mask = [min(1, x) for x in input_ids]
        # create segment ids
        token_type_ids = [0] * len(input_ids)

        return input_ids, attention_mask, token_type_ids

    @staticmethod
    def text_pair_transform(text_1, text_2, tokenizer, max_len=MAX_SEQ_LEN):
        """
        Text transformation function for sentence pair classification.
        The function can be passed to a map-style PyTorch DataSet.

        Args:
            text_1 (str): Input text 1.
            text_2 (str): Input text 2.
            tokenizer (PreTrainedTokenizer): A pretrained tokenizer.
            max_len (int, optional): Max sequence length. Defaults to 512.

        Returns:
            tuple: Tuple containing input ids, attention masks, and segment ids.
        """

        def _truncate_seq_pair(tokens_a, tokens_b, max_length):
            """Truncates a sequence pair in place to the maximum length."""
            # This is a simple heuristic which will always truncate the longer
            # sequence one token at a time. This makes more sense than
            # truncating an equal percent of tokens from each, since if one
            # sequence is very short then each token that's truncated likely
            # contains more information than a longer sequence.

            if not tokens_b:
                max_length += 1

            while True:
                total_length = len(tokens_a) + len(tokens_b)
                if total_length <= max_length:
                    break
                if len(tokens_a) > len(tokens_b):
                    tokens_a.pop()
                else:
                    tokens_b.pop()

            tokens_a.append(tokenizer.sep_token)

            if tokens_b:
                tokens_b.append(tokenizer.sep_token)

            return tokens_a, tokens_b

        if max_len > MAX_SEQ_LEN:
            print("setting max_len to max allowed tokens: {}".format(MAX_SEQ_LEN))
            max_len = MAX_SEQ_LEN

        tokens_1 = tokenizer.tokenize(text_1)

        tokens_2 = tokenizer.tokenize(text_2)

        tokens_1, tokens_2 = _truncate_seq_pair(tokens_1, tokens_2, max_len - 3)

        # construct token_type_ids, prefix with [0] for [CLS]
        # [0, 0, 0, 0, ... 0, 1, 1, 1, ... 1]
        token_type_ids = [0] + [0] * len(tokens_1) + [1] * len(tokens_2)
        # pad sequence
        token_type_ids = token_type_ids + [0] * (max_len - len(token_type_ids))
        # merge sentences
        tokens = [tokenizer.cls_token] + tokens_1 + tokens_2
        # convert tokens to indices
        input_ids = tokenizer.convert_tokens_to_ids(tokens)
        # pad sequence
        input_ids = input_ids + [0] * (max_len - len(input_ids))
        # create input mask
        attention_mask = [min(1, x) for x in input_ids]

        return input_ids, attention_mask, token_type_ids

<<<<<<< HEAD
    def dataset_from_dataframe(self, df, text_col, label_col=None, text2_col=None, max_len=MAX_SEQ_LEN):
=======
    def create_dataloader_from_df(
        self,
        df,
        text_col,
        label_col=None,
        text2_col=None,
        shuffle=False,
        max_len=MAX_SEQ_LEN,
        batch_size=32,
        num_gpus=None,
        distributed=False,
    ):
        """
        Creates a PyTorch DataLoader from a Pandas DataFrame for sequence classification tasks.    

        Args:
            df (pandas.DataFrame): Input Pandas DataFrame.
            text_col (str/int): Text column name or index.
            label_col (str/int, optional): Label column name or index. Defualts to None.
            text2_col (str/int, optional): Second text column name or index for sequence-pair tasks.
                Defualts to None.
            shuffle (bool, optional): If set to True, the DataLoader will use a RandomSampler,
                otherwise it will use a SequentialSampler.
                Defaults to False.
            max_len (int, optional): Maximum sequence length. Defaults to 512.
            batch_size (int, optional): Batch size. Defaults to 32.
            num_gpus (int, optional): Number of GPUs to use.
                If None, all available GPUs will be used.
                If set to 0 or GPUs are not available, CPU device will be used.
                Defaults to None.
            distributed (bool, optional): If set to True, the DataLoader will use
                a DistributedSampler.
                Defaults to False.

        Returns:
            DataLoader: A PyTorch DataLoader object that can be used for training or scoring.
        """

>>>>>>> cac8150a
        if text2_col is None:
            return SCDataSet(
                df, text_col, label_col, transform=Processor.text_transform, tokenizer=self.tokenizer, max_len=max_len,
            )
        else:
            return SPCDataSet(
                df,
                text_col,
                text2_col,
                label_col,
                transform=Processor.text_pair_transform,
                tokenizer=self.tokenizer,
                max_len=max_len,
            )


class SequenceClassifier(Transformer):
    def __init__(self, model_name="bert-base-cased", num_labels=2, cache_dir="."):
        super().__init__(
            model_class=MODEL_CLASS, model_name=model_name, num_labels=num_labels, cache_dir=cache_dir,
        )

    @staticmethod
    def list_supported_models():
        return list(MODEL_CLASS)

    def fit(
        self,
        train_dataloader,
        num_epochs=1,
        max_steps=-1,
        gradient_accumulation_steps=1,
        num_gpus=None,
        gpu_ids=None,
        local_rank=-1,
        weight_decay=0.0,
        learning_rate=5e-5,
        adam_epsilon=1e-8,
        warmup_steps=0,
        verbose=True,
        seed=None,
    ):
        """
        Fine-tunes a pre-trained sequence classification model.

        Args:
            train_dataloader (Dataloader): A PyTorch DataLoader to be used for training.
            num_epochs (int, optional): Number of training epochs. Defaults to 1.
            max_steps (int, optional): Total number of training steps.
                If set to a positive value, it overrides num_epochs.
                Otherwise, it's determined by the dataset length, gradient_accumulation_steps, and num_epochs.
                Defualts to -1.
            gradient_accumulation_steps (int, optional): Number of steps to accumulate
                before performing a backward/update pass.
                Default to 1.
            num_gpus (int, optional): The number of GPUs to use. If None, all available GPUs will
                be used. If set to 0 or GPUs are not available, CPU device will be used.
                Defaults to None.
            gpu_ids (list): List of GPU IDs to be used.
                If set to None, the first num_gpus GPUs will be used.
                Defaults to None.
            local_rank (int, optional): Local_rank for distributed training on GPUs. Defaults to
                -1, which means non-distributed training.
            weight_decay (float, optional): Weight decay to apply after each parameter update.
                Defaults to 0.0.
            learning_rate (float, optional):  Learning rate of the AdamW optimizer. Defaults to
                5e-5.
            adam_epsilon (float, optional): Epsilon of the AdamW optimizer. Defaults to 1e-8.
            warmup_steps (int, optional): Number of steps taken to increase learning rate from 0
                to `learning rate`. Defaults to 0.
            verbose (bool, optional): Whether to print out the training log. Defaults to True.
            seed (int, optional): Random seed used to improve reproducibility. Defaults to None.
        """

        # get device
        device, num_gpus = get_device(num_gpus=num_gpus, local_rank=local_rank)

        # move model
        self.model = move_model_to_device(self.model, device, num_gpus, gpu_ids, local_rank)

        # init optimizer
        optimizer = Transformer.get_default_optimizer(self.model, weight_decay, learning_rate, adam_epsilon)

        # compute the max number of training steps
        max_steps = compute_training_steps(
            train_dataloader,
            num_epochs=num_epochs,
            max_steps=max_steps,
            gradient_accumulation_steps=gradient_accumulation_steps,
        )

        # init scheduler
        scheduler = Transformer.get_default_scheduler(
            optimizer=optimizer, warmup_steps=warmup_steps, num_training_steps=max_steps,
        )

        # fine tune
        super().fine_tune(
            train_dataloader=train_dataloader,
            device=device,
            num_gpus=num_gpus,
            get_inputs=Processor.get_inputs,
            max_steps=max_steps,
            gradient_accumulation_steps=gradient_accumulation_steps,
            optimizer=optimizer,
            scheduler=scheduler,
            local_rank=local_rank,
            verbose=verbose,
            seed=seed,
        )

    def predict(self, eval_dataloader, num_gpus=None, gpu_ids=None, verbose=True):
        """
        Scores a dataset using a fine-tuned model and a given dataloader.

        Args:
            eval_dataloader (Dataloader): Dataloader for the evaluation data.
            num_gpus (int, optional): The number of GPUs to use. If None, all available GPUs will
                be used. If set to 0 or GPUs are not available, CPU device will be used.
                Defaults to None.
            gpu_ids (list): List of GPU IDs to be used.
                If set to None, the first num_gpus GPUs will be used.
                Defaults to None.
            verbose (bool, optional): Whether to print out the training log. Defaults to True.

        Returns
            1darray: numpy array of predicted label indices.
        """

        # get device
        device, num_gpus = get_device(num_gpus=num_gpus, local_rank=-1)
        # move model
        self.model = move_model_to_device(self.model, device, num_gpus, gpu_ids, local_rank=-1)

        preds = list(
            super().predict(
                eval_dataloader=eval_dataloader, device=device, get_inputs=Processor.get_inputs, verbose=verbose,
            )
        )
        preds = np.concatenate(preds)
        return np.argmax(preds, axis=1)<|MERGE_RESOLUTION|>--- conflicted
+++ resolved
@@ -174,48 +174,7 @@
 
         return input_ids, attention_mask, token_type_ids
 
-<<<<<<< HEAD
     def dataset_from_dataframe(self, df, text_col, label_col=None, text2_col=None, max_len=MAX_SEQ_LEN):
-=======
-    def create_dataloader_from_df(
-        self,
-        df,
-        text_col,
-        label_col=None,
-        text2_col=None,
-        shuffle=False,
-        max_len=MAX_SEQ_LEN,
-        batch_size=32,
-        num_gpus=None,
-        distributed=False,
-    ):
-        """
-        Creates a PyTorch DataLoader from a Pandas DataFrame for sequence classification tasks.    
-
-        Args:
-            df (pandas.DataFrame): Input Pandas DataFrame.
-            text_col (str/int): Text column name or index.
-            label_col (str/int, optional): Label column name or index. Defualts to None.
-            text2_col (str/int, optional): Second text column name or index for sequence-pair tasks.
-                Defualts to None.
-            shuffle (bool, optional): If set to True, the DataLoader will use a RandomSampler,
-                otherwise it will use a SequentialSampler.
-                Defaults to False.
-            max_len (int, optional): Maximum sequence length. Defaults to 512.
-            batch_size (int, optional): Batch size. Defaults to 32.
-            num_gpus (int, optional): Number of GPUs to use.
-                If None, all available GPUs will be used.
-                If set to 0 or GPUs are not available, CPU device will be used.
-                Defaults to None.
-            distributed (bool, optional): If set to True, the DataLoader will use
-                a DistributedSampler.
-                Defaults to False.
-
-        Returns:
-            DataLoader: A PyTorch DataLoader object that can be used for training or scoring.
-        """
-
->>>>>>> cac8150a
         if text2_col is None:
             return SCDataSet(
                 df, text_col, label_col, transform=Processor.text_transform, tokenizer=self.tokenizer, max_len=max_len,
